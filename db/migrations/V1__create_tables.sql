--- conflicted
+++ resolved
@@ -1,7 +1,6 @@
 CREATE EXTENSION IF NOT EXISTS "uuid-ossp";
 
-CREATE TABLE refresh_tokens
-(
+CREATE TABLE refresh_tokens (
     id                   UUID PRIMARY KEY     DEFAULT uuid_generate_v4(),
     token                TEXT        NOT NULL,
     created_at           TIMESTAMPTZ NOT NULL DEFAULT CURRENT_TIMESTAMP,
@@ -10,19 +9,13 @@
     replaced_by_token_id UUID REFERENCES refresh_tokens (id)
 );
 
-<<<<<<< HEAD
-CREATE TABLE users
-(
+CREATE TABLE users (
     id         UUID PRIMARY KEY DEFAULT uuid_generate_v4(),
     email      VARCHAR(255) NOT NULL,
-    created_at TIMESTAMPTZ  NOT NULL
+    created_at TIMESTAMPTZ  NOT NULL DEFAULT CURRENT_TIMESTAMP
 );
 
-CREATE TABLE one_time_passwords
-(
-=======
 CREATE TABLE one_time_passwords (
->>>>>>> 564addf0
     id         UUID PRIMARY KEY     DEFAULT uuid_generate_v4(),
     code       INTEGER     NOT NULL,
     created_at TIMESTAMPTZ NOT NULL DEFAULT CURRENT_TIMESTAMP,
@@ -30,8 +23,7 @@
     is_used    BOOLEAN     NOT NULL DEFAULT FALSE
 );
 
-CREATE TABLE devices
-(
+CREATE TABLE devices (
     id           UUID PRIMARY KEY      DEFAULT uuid_generate_v4(),
     name         VARCHAR(255) NOT NULL,
     browser      VARCHAR(255) NOT NULL,
@@ -41,8 +33,7 @@
     is_active    BOOLEAN      NOT NULL DEFAULT TRUE
 );
 
-CREATE TABLE device_registry
-(
+CREATE TABLE device_registry (
     id         UUID PRIMARY KEY     DEFAULT uuid_generate_v4(),
     user_id    UUID        NOT NULL REFERENCES users (id),
     device_id  UUID        NOT NULL REFERENCES devices (id),
@@ -50,8 +41,7 @@
     UNIQUE (user_id, device_id)
 );
 
-CREATE TABLE token_contexts
-(
+CREATE TABLE token_contexts (
     id               UUID PRIMARY KEY     DEFAULT uuid_generate_v4(),
     user_id          UUID        NOT NULL REFERENCES users (id),
     device_id        UUID        NOT NULL REFERENCES devices (id),
@@ -61,8 +51,7 @@
     UNIQUE (refresh_token_id)
 );
 
-CREATE TABLE verification_contexts
-(
+CREATE TABLE verification_contexts (
     id         UUID PRIMARY KEY     DEFAULT uuid_generate_v4(),
     user_id    UUID        NOT NULL REFERENCES users (id),
     otp_id     UUID        NOT NULL REFERENCES one_time_passwords (id),
