--- conflicted
+++ resolved
@@ -15,19 +15,11 @@
     "react-router-dom": "^7.4.0"
   },
   "devDependencies": {
-<<<<<<< HEAD
-    "@eslint/js": "^9.21.0",
-    "@types/react": "^19.0.10",
-    "@types/react-dom": "^19.0.4",
-    "@vitejs/plugin-react": "^4.4.1",
-    "eslint": "^9.21.0",
-=======
     "@eslint/js": "^9.25.0",
     "@types/react": "^19.1.2",
     "@types/react-dom": "^19.1.2",
-    "@vitejs/plugin-react": "^4.3.4",
+    "@vitejs/plugin-react": "^4.4.1",
     "eslint": "^9.25.0",
->>>>>>> 68068db4
     "eslint-plugin-react-hooks": "^5.1.0",
     "eslint-plugin-react-refresh": "^0.4.19",
     "globals": "^16.0.0",
