{
  "name": "client",
  "private": true,
  "version": "0.0.0",
  "type": "module",
  "scripts": {
    "dev": "vite",
    "build": "tsc -b && vite build",
    "lint": "eslint .",
    "preview": "vite preview"
  },
  "dependencies": {
<<<<<<< HEAD
    "react": "^19.1.0",
    "react-dom": "^19.0.0",
=======
    "react": "^19.0.0",
    "react-dom": "^19.1.0",
>>>>>>> 39ba539a
    "react-router-dom": "^7.4.0"
  },
  "devDependencies": {
    "@eslint/js": "^9.25.0",
<<<<<<< HEAD
    "@types/react": "^19.1.2",
    "@types/react-dom": "^19.0.4",
=======
    "@types/react": "^19.0.10",
    "@types/react-dom": "^19.1.2",
>>>>>>> 39ba539a
    "@vitejs/plugin-react": "^4.3.4",
    "eslint": "^9.25.0",
    "eslint-plugin-react-hooks": "^5.1.0",
    "eslint-plugin-react-refresh": "^0.4.19",
    "globals": "^16.0.0",
    "typescript": "~5.8.3",
    "typescript-eslint": "^8.30.1",
    "vite": "^6.3.2"
  }
}<|MERGE_RESOLUTION|>--- conflicted
+++ resolved
@@ -10,24 +10,14 @@
     "preview": "vite preview"
   },
   "dependencies": {
-<<<<<<< HEAD
     "react": "^19.1.0",
-    "react-dom": "^19.0.0",
-=======
-    "react": "^19.0.0",
     "react-dom": "^19.1.0",
->>>>>>> 39ba539a
     "react-router-dom": "^7.4.0"
   },
   "devDependencies": {
     "@eslint/js": "^9.25.0",
-<<<<<<< HEAD
     "@types/react": "^19.1.2",
-    "@types/react-dom": "^19.0.4",
-=======
-    "@types/react": "^19.0.10",
     "@types/react-dom": "^19.1.2",
->>>>>>> 39ba539a
     "@vitejs/plugin-react": "^4.3.4",
     "eslint": "^9.25.0",
     "eslint-plugin-react-hooks": "^5.1.0",
