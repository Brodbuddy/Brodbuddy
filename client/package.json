--- conflicted
+++ resolved
@@ -21,16 +21,12 @@
     "motion": "^12.8.0",
     "react": "^19.1.0",
     "react-dom": "^19.1.0",
-<<<<<<< HEAD
     "react-hook-form": "^7.56.1",
-    "react-router-dom": "^7.5.1",
+    "react-router-dom": "^7.5.2"
     "recharts": "^2.15.3",
     "tailwind-merge": "^3.2.0",
     "tailwindcss": "^4.1.4",
     "yup": "^1.6.1"
-=======
-    "react-router-dom": "^7.5.2"
->>>>>>> 3ace374d
   },
   "devDependencies": {
     "@eslint/js": "^9.25.0",
