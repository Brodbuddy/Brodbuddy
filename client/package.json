{
  "name": "client",
  "private": true,
  "version": "0.0.0",
  "type": "module",
  "scripts": {
    "dev": "vite",
    "build": "tsc -b && vite build",
    "lint": "eslint .",
    "preview": "vite preview"
    
  },
  "dependencies": {
<<<<<<< HEAD
    "jotai": "^2.12.3",
=======
    "@tailwindcss/vite": "^4.1.4",
    "class-variance-authority": "^0.7.1",
    "clsx": "^2.1.1",
    "date-fns": "^4.1.0",
    "dayjs": "^1.11.13",
    "jotai": "^2.12.3",
    "lucide-react": "^0.503.0",
    "motion": "^12.8.0",
>>>>>>> 55782925
    "react": "^19.1.0",
    "react-dom": "^19.1.0",
    "react-hook-form": "^7.56.1",
    "react-router-dom": "^7.5.2"
    "recharts": "^2.15.3",
    "tailwind-merge": "^3.2.0",
    "tailwindcss": "^4.1.4",
    "yup": "^1.6.1"
  },
  "devDependencies": {
    "@eslint/js": "^9.25.0",
    "@types/node": "^22.14.1",
    "@types/react": "^19.1.2",
    "@types/react-dom": "^19.1.2",
    "@vitejs/plugin-react": "^4.4.1",
    "eslint": "^9.25.1",
    "eslint-plugin-react-hooks": "^5.1.0",
    "eslint-plugin-react-refresh": "^0.4.20",
    "globals": "^16.0.0",
    "tw-animate-css": "^1.2.8",
    "typescript": "~5.8.3",
    "typescript-eslint": "^8.31.1",
    "vite": "^6.3.3"
  }
}<|MERGE_RESOLUTION|>--- conflicted
+++ resolved
@@ -11,9 +11,6 @@
     
   },
   "dependencies": {
-<<<<<<< HEAD
-    "jotai": "^2.12.3",
-=======
     "@tailwindcss/vite": "^4.1.4",
     "class-variance-authority": "^0.7.1",
     "clsx": "^2.1.1",
@@ -22,7 +19,6 @@
     "jotai": "^2.12.3",
     "lucide-react": "^0.503.0",
     "motion": "^12.8.0",
->>>>>>> 55782925
     "react": "^19.1.0",
     "react-dom": "^19.1.0",
     "react-hook-form": "^7.56.1",
