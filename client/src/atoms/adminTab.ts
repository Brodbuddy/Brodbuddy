--- conflicted
+++ resolved
@@ -1,9 +1,5 @@
 import { atomWithStorage } from 'jotai/utils';
 
-<<<<<<< HEAD
-export type AdminTab = 'analyzers' | 'features' | 'logging' | 'firmware';
-=======
-export type AdminTab = 'analyzers' | 'diagnostics' | 'features' | 'logging';
->>>>>>> 339cd282
+export type AdminTab = 'analyzers' | 'diagnostics' | 'features' | 'logging' | 'firmware';
 
 export const adminTabAtom = atomWithStorage<AdminTab>('admin-tab', 'analyzers');