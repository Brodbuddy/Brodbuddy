import { Tabs, TabsContent, TabsList, TabsTrigger } from '../components/ui/tabs';
<<<<<<< HEAD
import { AnalyzerAdmin, FeatureToggleAdmin, LoggingAdmin, FirmwareAdmin } from '../components/admin';
=======
import { AnalyzerAdmin } from '../components/admin/AnalyzerAdmin';
import { FeatureToggleAdmin } from '../components/admin/FeatureToggleAdmin';
import { LoggingAdmin } from '../components/admin/LoggingAdmin';
import { DiagnosticsAdmin } from '../components/admin/DiagnosticsAdmin';
>>>>>>> 339cd282
import { useAtom } from 'jotai';
import { adminTabAtom, AdminTab } from '../atoms/adminTab';

export function AdminPage() {
    const [activeTab, setActiveTab] = useAtom(adminTabAtom);

    const handleTabChange = (value: string) => {
        setActiveTab(value as AdminTab);
    };

    return (
        <div className="p-6 max-w-7xl mx-auto">
            <div className="mb-6">
                <h1 className="text-3xl font-bold">Admin Dashboard</h1>
                <p className="text-muted-foreground">Manage system configuration and monitoring</p>
            </div>
            
            <Tabs value={activeTab} onValueChange={handleTabChange} className="w-full">
                <TabsList className="grid w-full grid-cols-4">
                    <TabsTrigger value="analyzers">Sourdough Analyzers</TabsTrigger>
                    <TabsTrigger value="diagnostics">Diagnostics</TabsTrigger>
                    <TabsTrigger value="features">Feature Toggles</TabsTrigger>
                    <TabsTrigger value="logging">Logging</TabsTrigger>
                    <TabsTrigger value="firmware">Firmware</TabsTrigger>
                </TabsList>
                
                <TabsContent value="analyzers" className="mt-6">
                    <AnalyzerAdmin />
                </TabsContent>

                <TabsContent value="diagnostics" className="mt-6">
                    <DiagnosticsAdmin />
                </TabsContent>
                
                <TabsContent value="features" className="mt-6">
                    <FeatureToggleAdmin />
                </TabsContent>
                
                <TabsContent value="logging" className="mt-6">
                    <LoggingAdmin />
                </TabsContent>
                
                <TabsContent value="firmware" className="mt-6">
                    <FirmwareAdmin />
                </TabsContent>
            </Tabs>
        </div>
    );
}<|MERGE_RESOLUTION|>--- conflicted
+++ resolved
@@ -1,12 +1,9 @@
 import { Tabs, TabsContent, TabsList, TabsTrigger } from '../components/ui/tabs';
-<<<<<<< HEAD
-import { AnalyzerAdmin, FeatureToggleAdmin, LoggingAdmin, FirmwareAdmin } from '../components/admin';
-=======
 import { AnalyzerAdmin } from '../components/admin/AnalyzerAdmin';
+import { DiagnosticsAdmin } from '../components/admin/DiagnosticsAdmin';
 import { FeatureToggleAdmin } from '../components/admin/FeatureToggleAdmin';
 import { LoggingAdmin } from '../components/admin/LoggingAdmin';
-import { DiagnosticsAdmin } from '../components/admin/DiagnosticsAdmin';
->>>>>>> 339cd282
+import { FirmwareAdmin } from '../components/admin/FirmwareAdmin';
 import { useAtom } from 'jotai';
 import { adminTabAtom, AdminTab } from '../atoms/adminTab';
 
@@ -25,7 +22,7 @@
             </div>
             
             <Tabs value={activeTab} onValueChange={handleTabChange} className="w-full">
-                <TabsList className="grid w-full grid-cols-4">
+                <TabsList className="grid w-full grid-cols-5">
                     <TabsTrigger value="analyzers">Sourdough Analyzers</TabsTrigger>
                     <TabsTrigger value="diagnostics">Diagnostics</TabsTrigger>
                     <TabsTrigger value="features">Feature Toggles</TabsTrigger>
