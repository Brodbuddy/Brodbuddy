import { Routes, Route, Navigate } from "react-router-dom";
import { AppRoutes, AccessLevel } from "./helpers";
import { HomeDashboard, InitiateLoginPage, CompleteLoginPage } from "./pages";
import { useAuth } from "./hooks/useAuth";
import { AuthContext } from './AuthContext';
<<<<<<< HEAD
import { useSidebar } from "./components/ui/sidebar";
import { RequireAuth } from "./components/RequireAuth";
=======
import { Toaster} from 'sonner';
>>>>>>> 2924bf9c

export default function App() {
    const auth = useAuth();
    const { open } = useSidebar();


    const sidebarClass = auth.isAuthenticated
        ? `w-full transition-all duration-300 ${open ? 'lg:pl-80' : ''}`
        : "w-full";

    return (
        <AuthContext.Provider value={auth}>
<<<<<<< HEAD

            <div className={sidebarClass}>
                <div className="p-4">
                    <Routes>
                        <Route path={AppRoutes.homeDashboard} element={
                            <RequireAuth accessLevel={AccessLevel.Protected} element={<HomeDashboard />}/>
                        }/>
                        
                        <Route path={AppRoutes.login} element={
                            auth.isAuthenticated?
                                <Navigate to={AppRoutes.homeDashboard} replace /> :
                                <InitiateLoginPage />
                        } />
                        <Route path={AppRoutes.verifyLogin} element={<CompleteLoginPage />} />
                        <Route path="/" element={
                            <Navigate to={auth.isAuthenticated? AppRoutes.homeDashboard : AppRoutes.login} replace />
                        } />
                        <Route path="*" element={<Navigate to={AppRoutes.login} replace />} />
                    </Routes>
                </div>
            </div>
=======
            <Toaster richColors position="top-right" />
            <Routes>
                <Route path={AppRoutes.home} element={<RequireAuth accessLevel={AccessLevel.User} element={<Home />}/>}/>
                <Route path={AppRoutes.login} element={<InitiateLoginPage />} />
                <Route path={AppRoutes.verifyLogin} element={<CompleteLoginPage />} />
            </Routes>
>>>>>>> 2924bf9c
        </AuthContext.Provider>
    )
}<|MERGE_RESOLUTION|>--- conflicted
+++ resolved
@@ -3,12 +3,9 @@
 import { HomeDashboard, InitiateLoginPage, CompleteLoginPage } from "./pages";
 import { useAuth } from "./hooks/useAuth";
 import { AuthContext } from './AuthContext';
-<<<<<<< HEAD
 import { useSidebar } from "./components/ui/sidebar";
 import { RequireAuth } from "./components/RequireAuth";
-=======
 import { Toaster} from 'sonner';
->>>>>>> 2924bf9c
 
 export default function App() {
     const auth = useAuth();
@@ -21,8 +18,7 @@
 
     return (
         <AuthContext.Provider value={auth}>
-<<<<<<< HEAD
-
+            <Toaster richColors position="top-right" />
             <div className={sidebarClass}>
                 <div className="p-4">
                     <Routes>
@@ -43,14 +39,6 @@
                     </Routes>
                 </div>
             </div>
-=======
-            <Toaster richColors position="top-right" />
-            <Routes>
-                <Route path={AppRoutes.home} element={<RequireAuth accessLevel={AccessLevel.User} element={<Home />}/>}/>
-                <Route path={AppRoutes.login} element={<InitiateLoginPage />} />
-                <Route path={AppRoutes.verifyLogin} element={<CompleteLoginPage />} />
-            </Routes>
->>>>>>> 2924bf9c
         </AuthContext.Provider>
     )
 }