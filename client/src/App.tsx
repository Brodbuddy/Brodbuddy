--- conflicted
+++ resolved
@@ -17,19 +17,14 @@
 
     return (
         <AuthContext.Provider value={auth}>
-<<<<<<< HEAD
-            <Routes>
-                <Route path={AppRoutes.home} element={<RequireAuth accessLevel={AccessLevel.Protected} element={<Home />}/>}/>
-                <Route path={AppRoutes.login} element={<InitiateLoginPage />} />
-                <Route path={AppRoutes.verifyLogin} element={<CompleteLoginPage />} />
-            </Routes>
-=======
+
             <div className={sidebarClass}>
                 <div className="p-4">
                     <Routes>
                         <Route path={AppRoutes.homeDashboard} element={
-                            <RequireAuth accessLevel={AccessLevel.User} element={<HomeDashboard />}/>
+                            <RequireAuth accessLevel={AccessLevel.Protected} element={<HomeDashboard />}/>
                         }/>
+                        
                         <Route path={AppRoutes.login} element={
                             auth.isAuthenticated?
                                 <Navigate to={AppRoutes.homeDashboard} replace /> :
@@ -43,7 +38,6 @@
                     </Routes>
                 </div>
             </div>
->>>>>>> 5e888283
         </AuthContext.Provider>
     )
 }