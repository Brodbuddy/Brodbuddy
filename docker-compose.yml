--- conflicted
+++ resolved
@@ -32,7 +32,16 @@
       - '8025:8025'
     restart: always
     
-<<<<<<< HEAD
+  seq:
+    image: datalust/seq
+    environment:
+      - ACCEPT_EULA=Y
+    ports:
+      - '5341:80'
+    volumes:
+      - seq_data:/data
+    restart: unless-stopped
+    
   vernemq:
     image: vernemq/vernemq
     ports:
@@ -49,18 +58,4 @@
 volumes:
   postgres_data:
   vernemq-data:
-=======
-  seq:
-    image: datalust/seq
-    environment:
-      - ACCEPT_EULA=Y
-    ports:
-      - '5341:80'
-    volumes:
-      - seq_data:/data
-    restart: unless-stopped
-
-volumes:
-  postgres_data:
-  seq_data:
->>>>>>> a95a6352
+  seq_data: