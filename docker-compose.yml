--- conflicted
+++ resolved
@@ -117,24 +117,17 @@
     env_file:
       - .env
     depends_on:
-<<<<<<< HEAD
-      - postgres
-      - dragonfly
-      - vernemq
-    volumes:
-      - ./firmware:/app/firmware
-    profiles: ["deploy"]
-=======
       postgres:
         condition: service_healthy
       dragonfly:
         condition: service_healthy
       vernemq:
         condition: service_healthy
+    volumes:
+      - ./firmware:/app/firmware
     profiles: ["staging", "production"]
     mem_limit: 768m
     mem_reservation: 384m
->>>>>>> 308e6097
 
   frontend:
     image: ${CLIENT_IMAGE_TAG:-ghcr.io/brodbuddy/brodbuddy-frontend:latest}
