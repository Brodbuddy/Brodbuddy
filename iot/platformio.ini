; PlatformIO Project Configuration File
[platformio]
default_envs = dfrobot_firebeetle2_esp32e

; --- Common settings for all environments ---
[env]
platform = espressif32
board = dfrobot_firebeetle2_esp32e
framework = arduino

; Serial monitor options
monitor_speed = 115200
; monitor_filters = esp32_exception_decoder, default, colorize
monitor_raw = yes

; Upload options
upload_speed = 921600

; Library dependencies
lib_deps =
    adafruit/Adafruit BME280 Library
    adafruit/Adafruit Unified Sensor
    knolleary/PubSubClient @ ^2.8
    bblanchon/ArduinoJson @ ^6.21.3
    pololu/VL53L0X @ ^1.3.1
    adafruit/Adafruit GFX Library@^1.11.5
    adafruit/DHT sensor library@^1.4.4
<<<<<<< HEAD
    fastled/FastLED @ ^3.6.0 ; For RGB LED control
    tzapu/WiFiManager @ ^2.0.17 ; For WiFi management

=======
    fastled/FastLED @ ^3.6.0
    tzapu/WiFiManager @ ^2.0.17
>>>>>>> 2010c687

; Filesystem build options
board_build.filesystem = littlefs

<<<<<<< HEAD
; --- Build Flags ---
build_flags =
    -D CORE_DEBUG_LEVEL=ARDUHAL_LOG_LEVEL_WARN

[env:dfrobot_firebeetle2_esp32e_sim]
platform = espressif32
board = dfrobot_firebeetle2_esp32e
framework = arduino

; --- Serial monitor options ---
monitor_speed = 115200
monitor_filters = esp32_exception_decoder, default, colorize

; --- Upload options ---
upload_speed = 921600

; --- Library dependencies ---
lib_deps =
    adafruit/Adafruit BME280 Library
    adafruit/Adafruit Unified Sensor
    knolleary/PubSubClient @ ^2.8 ; For MQTT communication
    bblanchon/ArduinoJson @ ^6.21.3 ; For JSON serialization
    pololu/VL53L0X @ ^1.3.1 ; For Time of flight sensor VL53L0X
    adafruit/Adafruit GFX Library@^1.11.5
    adafruit/DHT sensor library@^1.4.4
    fastled/FastLED @ ^3.6.0 ; For RGB LED control
    tzapu/WiFiManager @ ^2.0.17 ; For WiFi management


; --- Filsystem build options --
board_build.filesystem = littlefs

; --- Build Flags ---
build_flags =
    -D CORE_DEBUG_LEVEL=ARDUHAL_LOG_LEVEL_WARN
    -D SIMULATE_SENSORS
=======
; Base build flags
build_unflags = 
    -std=gnu++11

build_flags = 
    -D CORE_DEBUG_LEVEL=ARDUHAL_LOG_LEVEL_WARN
    -D LOG_LEVEL=LOG_DEBUG
    -std=gnu++17

; Static analysis configuration
check_tool = cppcheck, clangtidy
check_skip_packages = yes
check_flags = 
    cppcheck: --enable=all --std=c++17 --suppress=missingIncludeSystem
    clangtidy: --config-file=.clang-tidy

; --- Production environment ---
[env:dfrobot_firebeetle2_esp32e]
extra_scripts = pre:generate_settings.py
>>>>>>> 2010c687

; --- Simulation environment ---
[env:sim]
extends = dfrobot_firebeetle2_esp32e
build_flags = 
    ${env.build_flags} 
    -D SIMULATE_SENSORS 
<|MERGE_RESOLUTION|>--- conflicted
+++ resolved
@@ -25,61 +25,17 @@
     pololu/VL53L0X @ ^1.3.1
     adafruit/Adafruit GFX Library@^1.11.5
     adafruit/DHT sensor library@^1.4.4
-<<<<<<< HEAD
-    fastled/FastLED @ ^3.6.0 ; For RGB LED control
-    tzapu/WiFiManager @ ^2.0.17 ; For WiFi management
-
-=======
     fastled/FastLED @ ^3.6.0
     tzapu/WiFiManager @ ^2.0.17
->>>>>>> 2010c687
 
 ; Filesystem build options
 board_build.filesystem = littlefs
 
-<<<<<<< HEAD
-; --- Build Flags ---
-build_flags =
-    -D CORE_DEBUG_LEVEL=ARDUHAL_LOG_LEVEL_WARN
-
-[env:dfrobot_firebeetle2_esp32e_sim]
-platform = espressif32
-board = dfrobot_firebeetle2_esp32e
-framework = arduino
-
-; --- Serial monitor options ---
-monitor_speed = 115200
-monitor_filters = esp32_exception_decoder, default, colorize
-
-; --- Upload options ---
-upload_speed = 921600
-
-; --- Library dependencies ---
-lib_deps =
-    adafruit/Adafruit BME280 Library
-    adafruit/Adafruit Unified Sensor
-    knolleary/PubSubClient @ ^2.8 ; For MQTT communication
-    bblanchon/ArduinoJson @ ^6.21.3 ; For JSON serialization
-    pololu/VL53L0X @ ^1.3.1 ; For Time of flight sensor VL53L0X
-    adafruit/Adafruit GFX Library@^1.11.5
-    adafruit/DHT sensor library@^1.4.4
-    fastled/FastLED @ ^3.6.0 ; For RGB LED control
-    tzapu/WiFiManager @ ^2.0.17 ; For WiFi management
-
-
-; --- Filsystem build options --
-board_build.filesystem = littlefs
-
-; --- Build Flags ---
-build_flags =
-    -D CORE_DEBUG_LEVEL=ARDUHAL_LOG_LEVEL_WARN
-    -D SIMULATE_SENSORS
-=======
 ; Base build flags
-build_unflags = 
+build_unflags =
     -std=gnu++11
 
-build_flags = 
+build_flags =
     -D CORE_DEBUG_LEVEL=ARDUHAL_LOG_LEVEL_WARN
     -D LOG_LEVEL=LOG_DEBUG
     -std=gnu++17
@@ -87,18 +43,17 @@
 ; Static analysis configuration
 check_tool = cppcheck, clangtidy
 check_skip_packages = yes
-check_flags = 
+check_flags =
     cppcheck: --enable=all --std=c++17 --suppress=missingIncludeSystem
     clangtidy: --config-file=.clang-tidy
 
 ; --- Production environment ---
 [env:dfrobot_firebeetle2_esp32e]
 extra_scripts = pre:generate_settings.py
->>>>>>> 2010c687
 
 ; --- Simulation environment ---
 [env:sim]
 extends = dfrobot_firebeetle2_esp32e
-build_flags = 
-    ${env.build_flags} 
-    -D SIMULATE_SENSORS 
+build_flags =
+    ${env.build_flags}
+    -D SIMULATE_SENSORS 