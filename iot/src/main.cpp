--- conflicted
+++ resolved
@@ -36,12 +36,9 @@
 Settings settings;
 EpaperDisplay display;
 EpaperMonitor monitor(display);
-<<<<<<< HEAD
 SourdoughData historicalData = {};
 OtaManager otaManager;
-=======
 NtfyManager* ntfyManager = nullptr;
->>>>>>> 4d900dcd
 
 unsigned long lastStateCheck = 0;
 bool needsOtaValidation = false;
@@ -265,7 +262,6 @@
         LOG_I(TAG, "Collecting sensor samples...");
         if (sensorManager.collectMultipleSamples()) {
             LOG_I(TAG, "Sensor reading complete");
-<<<<<<< HEAD
             
             SensorData sensorData = sensorManager.getCurrentData();
             historicalData.inTemp = sensorData.inTemp;
@@ -275,12 +271,10 @@
             unsigned long timestamp = timeManager.getEpochTime();
             monitor.addDataPoint(historicalData, (int)sensorData.currentRisePercent, timestamp);
             
-=======
             if (ntfyManager) {
-                const SensorData& data = sensorManager.getCurrentData();
-                ntfyManager->checkRiseValue(data.currentRisePercent);
+                ntfyManager->checkRiseValue(sensorData.currentRisePercent);
             }
->>>>>>> 4d900dcd
+            
             stateMachine.transitionTo(STATE_UPDATING_DISPLAY);
         }
     }
