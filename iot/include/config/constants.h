#ifndef CONSTANTS_H
#define CONSTANTS_H

#include <Arduino.h>

namespace Pins {
    // EPaper / EInk
    // Busy  -> 4/D12
    // Reset -> 21/SDA
    // D/C   -> 17/D10
    // CS    -> 15/A4
    // SCLK  -> 18/SCK
    // SDI   -> 23/MOSI
    // GND   -> GND
    // VCC   -> 3V3

    constexpr int EINK_BUSY = 4;
    constexpr int EINK_RESET = 21;
    constexpr int EINK_DC = 17;
    constexpr int EINK_CS = 15;
    constexpr int EINK_SCLK = 18;
    constexpr int EINK_SDI = 23;

    // Led / reset button
    constexpr int LED = 2;     // D9 - Blue/Green onboard LED
    constexpr int RGB_LED = 5; // D8 - WS2812 RGB LED
    constexpr int RESET_BUTTON = 13;

    // Time of Flight
    constexpr int XSHUT = 14;

    // I2C (BME280 og Time of Flight)
    constexpr int I2C_SDA = 25;
    constexpr int I2C_SCL = 26;
}

namespace Sensors {
    // I2C Konfiguration
<<<<<<< HEAD
    constexpr int I2C_CLOCK_SPEED = 10000;
=======
    constexpr int I2C_CLOCK_SPEED = 10000;  // 10kHz for bedre pålidelighed med vores kabler
>>>>>>> d64951f8

    // BME280 adresser
    constexpr uint8_t BME280_ADDR_PRIMARY = 0x76;   // SDO -> GND (eller uden SDO sluttet til)
    constexpr uint8_t BME280_ADDR_SECONDARY = 0x77; // SDO -> VCC

    // VL53L0X ToF sensor
    constexpr uint8_t VL53L0X_ADDR_DEFAULT = 0x29;

    // Sensor gyldig range
    constexpr float TEMP_MIN = -40.0f;     // °C
    constexpr float TEMP_MAX = 85.0f;      // °C
    constexpr float HUMIDITY_MIN = 0.0f;   // %
    constexpr float HUMIDITY_MAX = 100.0f; // %
    constexpr int TOF_DISTANCE_MIN = 20;   // mm
    constexpr int TOF_DISTANCE_MAX = 2000; // mm

    // Multi-sampling konfiguration
    constexpr int MAX_SAMPLES = 10;
    constexpr float ALPHA_FILTER = 0.1f;
    constexpr float OUTLIER_THRESHOLD = 2.5f;
}

namespace WiFiConstants {
    // Opbevaring af preferences
    constexpr const char* PREFERENCES_NAMESPACE = "wifi";
    constexpr const char* PREF_KEY_SSID = "ssid";
    constexpr const char* PREF_KEY_PASSWORD = "password";

    // Task konfiguration
    constexpr const char* BLINK_TASK_NAME = "BlinkTask";
    constexpr uint32_t BLINK_TASK_STACK_SIZE = 1000;
    constexpr UBaseType_t BLINK_TASK_PRIORITY = 1;
}

namespace NetworkConstants {
    // Standard porte
    constexpr uint16_t HTTP_PORT = 80;
    constexpr uint16_t DNS_PORT = 53;

    // Captive portal router
    constexpr const char* ROUTE_ROOT = "/";
    constexpr const char* ROUTE_SCAN = "/scan";
    constexpr const char* ROUTE_CONNECT = "/connect";
    constexpr const char* ROUTE_STATUS = "/connection-status";

    // Captive portal JSON størrelser
    constexpr size_t PORTAL_JSON_SIZE = 256;
    constexpr size_t PORTAL_CONNECT_JSON_SIZE = 512;
    constexpr size_t PORTAL_SCAN_JSON_SIZE = 4096;

    // Captive portal konfiguration
    constexpr const char* AP_NAME = "BrodBuddy_setup";
    constexpr const char* AP_PASSWORD = "12345678";
    constexpr const char* HOSTNAME = "sourdough_monitor";
    constexpr int WIFI_CONNECT_ATTEMPTS = 30;
    
    constexpr size_t MQTT_BUFFER_SIZE = 8192;
} 

namespace OtaConstants {
    constexpr uint32_t PROGRESS_UPDATE_CHUNK_INTERVAL = 50;
    constexpr uint32_t MQTT_MESSAGE_LOG_INTERVAL = 50;
    constexpr uint32_t CHUNK_LOG_INTERVAL = 10;
    constexpr uint32_t CHUNK_HEADER_SIZE = 8;
    constexpr uint32_t ESTIMATED_TOTAL_CHUNKS = 272;
}

namespace UIConstants {
    constexpr int FACTORY_RESET_BLINK_COUNT = 40;
} 

namespace MonitoringConstants {
    constexpr int MAX_DATA_POINTS = 144; // Maks 12 timer ved 5-minutter intervaller
}

namespace DisplayConstants {
    constexpr int EPD_WIDTH = 128;
    constexpr int EPD_HEIGHT = 296;

    constexpr uint16_t COLOR_BLACK = 0;
    constexpr uint16_t COLOR_WHITE = 1;
    constexpr uint16_t COLOR_RED = 2;

    // Display kommandoer
    constexpr uint8_t CMD_SWRESET = 0x12;           // Software reset af displayet
    constexpr uint8_t CMD_DRIVER_OUTPUT = 0x01;     // Kontrollerer display scanning retning
    constexpr uint8_t CMD_BORDER_WAVEFORM = 0x3C;   // Styrer hvordan displayets kant opdateres
    constexpr uint8_t CMD_WRITE_RAM_BLACK = 0x24;   // Kommando for at skrive til sort/hvid buffer
    constexpr uint8_t CMD_WRITE_RAM_RED = 0x26;     // Kommando for at skrive til rød buffer
    constexpr uint8_t CMD_DISPLAY_UPDATE = 0x22;    // Kommando for at starte display opdatering
    constexpr uint8_t CMD_MASTER_ACTIVATION = 0x20; // Aktiverer kommandoen for opdatering

    // Command parametre
    constexpr uint8_t PARAM_NORMAL_BORDER = 0x05; // Normal kantbølgeform - forhindrer rød kant
    constexpr uint8_t PARAM_UPDATE_FULL = 0xF7;   // Fuld opdatering med LUT (Look-Up Table)
    constexpr uint8_t PARAM_DRIVER_CONFIG = 0x00; // GD=0 (Gate driver normal), SM=0 (Scan mod), TB=0 (Scan retning)
} 

#endif<|MERGE_RESOLUTION|>--- conflicted
+++ resolved
@@ -36,11 +36,7 @@
 
 namespace Sensors {
     // I2C Konfiguration
-<<<<<<< HEAD
-    constexpr int I2C_CLOCK_SPEED = 10000;
-=======
     constexpr int I2C_CLOCK_SPEED = 10000;  // 10kHz for bedre pålidelighed med vores kabler
->>>>>>> d64951f8
 
     // BME280 adresser
     constexpr uint8_t BME280_ADDR_PRIMARY = 0x76;   // SDO -> GND (eller uden SDO sluttet til)
