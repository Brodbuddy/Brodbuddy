using Api.Mqtt.Core;
using Application.Services.Sourdough;
using Core.Messaging;
using Core.ValueObjects;
using FluentValidation;
using HiveMQtt.Client.Events;
using HiveMQtt.MQTT5.Types;
using Microsoft.Extensions.Logging;

namespace Api.Mqtt.MessageHandlers;

public class SourdoughReadingValidator : AbstractValidator<SourdoughReading>
{
    public SourdoughReadingValidator()
    {

<<<<<<< HEAD
        RuleFor(x => x.HumidityPercent)
            .InclusiveBetween(0, 100)
            .WithMessage("Humidity must be between 0% and 100%");

        RuleFor(x => x.RisePercent)
            .GreaterThanOrEqualTo(0)
            .WithMessage("Rise must be non-negative");
=======
>>>>>>> a227b194
    }
}

public class AnalyzerTelemetryHandler(ISourdoughTelemetryService service, ILogger<AnalyzerTelemetryHandler> logger) : IMqttMessageHandler<SourdoughReading>
{
    public string TopicFilter => MqttTopics.Patterns.AllAnalyzersTelemetry;
    public QualityOfService QoS => QualityOfService.AtLeastOnceDelivery;

    public async Task HandleAsync(SourdoughReading message, OnMessageReceivedEventArgs args)
    {
        var analyzerId = MqttTopics.ExtractAnalyzerId(args.PublishMessage.Topic);
        
        logger.LogInformation("Processing telemetry from analyzer {AnalyzerId} on topic {Topic}", analyzerId, args.PublishMessage.Topic);
        logger.LogInformation("Data: {Data}", message);
        
        await service.ProcessSourdoughReadingAsync(analyzerId, message);
    }
}<|MERGE_RESOLUTION|>--- conflicted
+++ resolved
@@ -13,17 +13,7 @@
 {
     public SourdoughReadingValidator()
     {
-
-<<<<<<< HEAD
-        RuleFor(x => x.HumidityPercent)
-            .InclusiveBetween(0, 100)
-            .WithMessage("Humidity must be between 0% and 100%");
-
-        RuleFor(x => x.RisePercent)
-            .GreaterThanOrEqualTo(0)
-            .WithMessage("Rise must be non-negative");
-=======
->>>>>>> a227b194
+        
     }
 }
 
