--- conflicted
+++ resolved
@@ -49,12 +49,11 @@
           "MailKit": "2.10.1"
         }
       },
-<<<<<<< HEAD
       "FluentValidation": {
         "type": "Transitive",
         "resolved": "11.11.0",
         "contentHash": "cyIVdQBwSipxWG8MA3Rqox7iNbUNUTK5bfJi9tIdm4CAfH71Oo5ABLP4/QyrUwuakqpUEPGtE43BDddvEehuYw=="
-=======
+      },
       "HiveMQtt": {
         "type": "Transitive",
         "resolved": "0.26.1",
@@ -65,7 +64,6 @@
           "System.IO.Pipelines": "7.0.0",
           "Websocket.Client": "5.1.2"
         }
->>>>>>> 55782925
       },
       "JWT": {
         "type": "Transitive",
@@ -239,6 +237,15 @@
         "resolved": "9.0.3",
         "contentHash": "TfaHPSe39NyL2wxkisRxXK7xvHGZYBZ+dy3r+mqGvnxKgAPdHkMu3QMQZI4pquP6W5FIQBqs8FJpWV8ffCgDqQ=="
       },
+      "Microsoft.Extensions.DependencyModel": {
+        "type": "Transitive",
+        "resolved": "9.0.0",
+        "contentHash": "saxr2XzwgDU77LaQfYFXmddEDRUKHF4DaGMZkNB3qjdVSZlax3//dGJagJkKrGMIPNZs2jVFXITyCCR6UHJNdA==",
+        "dependencies": {
+          "System.Text.Encodings.Web": "9.0.0",
+          "System.Text.Json": "9.0.0"
+        }
+      },
       "Microsoft.Extensions.Diagnostics": {
         "type": "Transitive",
         "resolved": "9.0.3",
@@ -249,18 +256,6 @@
           "Microsoft.Extensions.Options.ConfigurationExtensions": "9.0.3"
         }
       },
-<<<<<<< HEAD
-=======
-      "Microsoft.Extensions.DependencyModel": {
-        "type": "Transitive",
-        "resolved": "9.0.0",
-        "contentHash": "saxr2XzwgDU77LaQfYFXmddEDRUKHF4DaGMZkNB3qjdVSZlax3//dGJagJkKrGMIPNZs2jVFXITyCCR6UHJNdA==",
-        "dependencies": {
-          "System.Text.Encodings.Web": "9.0.0",
-          "System.Text.Json": "9.0.0"
-        }
-      },
->>>>>>> 55782925
       "Microsoft.Extensions.Diagnostics.Abstractions": {
         "type": "Transitive",
         "resolved": "9.0.3",
@@ -451,57 +446,57 @@
         "resolved": "9.0.3",
         "contentHash": "yCCJHvBcRyqapMSNzP+kTc57Eaavq2cr5Tmuil6/XVnipQf5xmskxakSQ1enU6S4+fNg3sJ27WcInV64q24JsA=="
       },
+      "Microsoft.IdentityModel.Abstractions": {
+        "type": "Transitive",
+        "resolved": "7.1.2",
+        "contentHash": "33eTIA2uO/L9utJjZWbKsMSVsQf7F8vtd6q5mQX7ZJzNvCpci5fleD6AeANGlbbb7WX7XKxq9+Dkb5e3GNDrmQ=="
+      },
+      "Microsoft.IdentityModel.JsonWebTokens": {
+        "type": "Transitive",
+        "resolved": "7.1.2",
+        "contentHash": "cloLGeZolXbCJhJBc5OC05uhrdhdPL6MWHuVUnkkUvPDeK7HkwThBaLZ1XjBQVk9YhxXE2OvHXnKi0PLleXxDg==",
+        "dependencies": {
+          "Microsoft.IdentityModel.Tokens": "7.1.2"
+        }
+      },
+      "Microsoft.IdentityModel.Logging": {
+        "type": "Transitive",
+        "resolved": "7.1.2",
+        "contentHash": "YCxBt2EeJP8fcXk9desChkWI+0vFqFLvBwrz5hBMsoh0KJE6BC66DnzkdzkJNqMltLromc52dkdT206jJ38cTw==",
+        "dependencies": {
+          "Microsoft.IdentityModel.Abstractions": "7.1.2"
+        }
+      },
+      "Microsoft.IdentityModel.Protocols": {
+        "type": "Transitive",
+        "resolved": "7.1.2",
+        "contentHash": "SydLwMRFx6EHPWJ+N6+MVaoArN1Htt92b935O3RUWPY1yUF63zEjvd3lBu79eWdZUwedP8TN2I5V9T3nackvIQ==",
+        "dependencies": {
+          "Microsoft.IdentityModel.Logging": "7.1.2",
+          "Microsoft.IdentityModel.Tokens": "7.1.2"
+        }
+      },
+      "Microsoft.IdentityModel.Protocols.OpenIdConnect": {
+        "type": "Transitive",
+        "resolved": "7.1.2",
+        "contentHash": "6lHQoLXhnMQ42mGrfDkzbIOR3rzKM1W1tgTeMPLgLCqwwGw0d96xFi/UiX/fYsu7d6cD5MJiL3+4HuI8VU+sVQ==",
+        "dependencies": {
+          "Microsoft.IdentityModel.Protocols": "7.1.2",
+          "System.IdentityModel.Tokens.Jwt": "7.1.2"
+        }
+      },
+      "Microsoft.IdentityModel.Tokens": {
+        "type": "Transitive",
+        "resolved": "7.1.2",
+        "contentHash": "oICJMqr3aNEDZOwnH5SK49bR6Z4aX0zEAnOLuhloumOSuqnNq+GWBdQyrgILnlcT5xj09xKCP/7Y7gJYB+ls/g==",
+        "dependencies": {
+          "Microsoft.IdentityModel.Logging": "7.1.2"
+        }
+      },
       "Microsoft.IO.RecyclableMemoryStream": {
         "type": "Transitive",
         "resolved": "3.0.0",
         "contentHash": "irv0HuqoH8Ig5i2fO+8dmDNdFdsrO+DoQcedwIlb810qpZHBNQHZLW7C/AHBQDgLLpw2T96vmMAy/aE4Yj55Sg=="
-      },
-      "Microsoft.IdentityModel.Abstractions": {
-        "type": "Transitive",
-        "resolved": "7.1.2",
-        "contentHash": "33eTIA2uO/L9utJjZWbKsMSVsQf7F8vtd6q5mQX7ZJzNvCpci5fleD6AeANGlbbb7WX7XKxq9+Dkb5e3GNDrmQ=="
-      },
-      "Microsoft.IdentityModel.JsonWebTokens": {
-        "type": "Transitive",
-        "resolved": "7.1.2",
-        "contentHash": "cloLGeZolXbCJhJBc5OC05uhrdhdPL6MWHuVUnkkUvPDeK7HkwThBaLZ1XjBQVk9YhxXE2OvHXnKi0PLleXxDg==",
-        "dependencies": {
-          "Microsoft.IdentityModel.Tokens": "7.1.2"
-        }
-      },
-      "Microsoft.IdentityModel.Logging": {
-        "type": "Transitive",
-        "resolved": "7.1.2",
-        "contentHash": "YCxBt2EeJP8fcXk9desChkWI+0vFqFLvBwrz5hBMsoh0KJE6BC66DnzkdzkJNqMltLromc52dkdT206jJ38cTw==",
-        "dependencies": {
-          "Microsoft.IdentityModel.Abstractions": "7.1.2"
-        }
-      },
-      "Microsoft.IdentityModel.Protocols": {
-        "type": "Transitive",
-        "resolved": "7.1.2",
-        "contentHash": "SydLwMRFx6EHPWJ+N6+MVaoArN1Htt92b935O3RUWPY1yUF63zEjvd3lBu79eWdZUwedP8TN2I5V9T3nackvIQ==",
-        "dependencies": {
-          "Microsoft.IdentityModel.Logging": "7.1.2",
-          "Microsoft.IdentityModel.Tokens": "7.1.2"
-        }
-      },
-      "Microsoft.IdentityModel.Protocols.OpenIdConnect": {
-        "type": "Transitive",
-        "resolved": "7.1.2",
-        "contentHash": "6lHQoLXhnMQ42mGrfDkzbIOR3rzKM1W1tgTeMPLgLCqwwGw0d96xFi/UiX/fYsu7d6cD5MJiL3+4HuI8VU+sVQ==",
-        "dependencies": {
-          "Microsoft.IdentityModel.Protocols": "7.1.2",
-          "System.IdentityModel.Tokens.Jwt": "7.1.2"
-        }
-      },
-      "Microsoft.IdentityModel.Tokens": {
-        "type": "Transitive",
-        "resolved": "7.1.2",
-        "contentHash": "oICJMqr3aNEDZOwnH5SK49bR6Z4aX0zEAnOLuhloumOSuqnNq+GWBdQyrgILnlcT5xj09xKCP/7Y7gJYB+ls/g==",
-        "dependencies": {
-          "Microsoft.IdentityModel.Logging": "7.1.2"
-        }
       },
       "Microsoft.NETCore.Platforms": {
         "type": "Transitive",
@@ -641,14 +636,6 @@
           "NSwag.Generation": "14.3.0"
         }
       },
-<<<<<<< HEAD
-      "Pipelines.Sockets.Unofficial": {
-        "type": "Transitive",
-        "resolved": "2.2.8",
-        "contentHash": "zG2FApP5zxSx6OcdJQLbZDk2AVlN2BNQD6MorwIfV6gVj0RRxWPEp2LXAxqDGZqeNV1Zp0BNPcNaey/GXmTdvQ==",
-        "dependencies": {
-          "System.IO.Pipelines": "5.0.1"
-=======
       "OpenTelemetry": {
         "type": "Transitive",
         "resolved": "1.11.2",
@@ -692,7 +679,14 @@
         "dependencies": {
           "OpenTelemetry": "1.11.2",
           "System.Text.Json": "8.0.5"
->>>>>>> 55782925
+        }
+      },
+      "Pipelines.Sockets.Unofficial": {
+        "type": "Transitive",
+        "resolved": "2.2.8",
+        "contentHash": "zG2FApP5zxSx6OcdJQLbZDk2AVlN2BNQD6MorwIfV6gVj0RRxWPEp2LXAxqDGZqeNV1Zp0BNPcNaey/GXmTdvQ==",
+        "dependencies": {
+          "System.IO.Pipelines": "5.0.1"
         }
       },
       "Portable.BouncyCastle": {
@@ -700,15 +694,6 @@
         "resolved": "1.8.8",
         "contentHash": "1rxdf8NfyAxLlqIEciCl/yNhmz1YiLkmp6rrF8p3/NVmyHHzPWLx8djtDvSAwhPLg64BXvsRcM3+5bP1HAUdYg=="
       },
-<<<<<<< HEAD
-      "StackExchange.Redis": {
-        "type": "Transitive",
-        "resolved": "2.8.31",
-        "contentHash": "RCHVQa9Zke8k0oBgJn1Yl6BuYy8i6kv+sdMObiH60nOwD6QvWAjxdDwOm+LO78E8WsGiPqgOuItkz98fPS6haQ==",
-        "dependencies": {
-          "Microsoft.Extensions.Logging.Abstractions": "6.0.0",
-          "Pipelines.Sockets.Unofficial": "2.2.8"
-=======
       "Serilog": {
         "type": "Transitive",
         "resolved": "4.2.0",
@@ -864,7 +849,15 @@
         "dependencies": {
           "Serilog": "4.2.0",
           "Serilog.Sinks.File": "6.0.0"
->>>>>>> 55782925
+        }
+      },
+      "StackExchange.Redis": {
+        "type": "Transitive",
+        "resolved": "2.8.31",
+        "contentHash": "RCHVQa9Zke8k0oBgJn1Yl6BuYy8i6kv+sdMObiH60nOwD6QvWAjxdDwOm+LO78E8WsGiPqgOuItkz98fPS6haQ==",
+        "dependencies": {
+          "Microsoft.Extensions.Logging.Abstractions": "6.0.0",
+          "Pipelines.Sockets.Unofficial": "2.2.8"
         }
       },
       "System.Buffers": {
@@ -882,28 +875,25 @@
         "resolved": "9.0.3",
         "contentHash": "0nDJBZ06DVdTG2vvCZ4XjazLVaFawdT0pnji23ISX8I8fEOlRJyzH2I0kWiAbCtFwry2Zir4qE4l/GStLATfFw=="
       },
+      "System.IdentityModel.Tokens.Jwt": {
+        "type": "Transitive",
+        "resolved": "7.1.2",
+        "contentHash": "Thhbe1peAmtSBFaV/ohtykXiZSOkx59Da44hvtWfIMFofDA3M3LaVyjstACf2rKGn4dEDR2cUpRAZ0Xs/zB+7Q==",
+        "dependencies": {
+          "Microsoft.IdentityModel.JsonWebTokens": "7.1.2",
+          "Microsoft.IdentityModel.Tokens": "7.1.2"
+        }
+      },
       "System.IO.Pipelines": {
         "type": "Transitive",
         "resolved": "9.0.3",
         "contentHash": "aP1Qh9llcEmo0qN+VKvVDHFMe5Cqpfb1VjhBO7rjmxCXtLs3IfVSOiNqqLBZ/4Qbcr4J0SDdJq9S7EKAGpnwEA=="
       },
-<<<<<<< HEAD
-=======
       "System.Reactive": {
         "type": "Transitive",
         "resolved": "6.0.0",
         "contentHash": "31kfaW4ZupZzPsI5PVe77VhnvFF55qgma7KZr/E0iFTs6fmdhhG8j0mgEx620iLTey1EynOkEfnyTjtNEpJzGw=="
       },
-      "System.IdentityModel.Tokens.Jwt": {
-        "type": "Transitive",
-        "resolved": "7.1.2",
-        "contentHash": "Thhbe1peAmtSBFaV/ohtykXiZSOkx59Da44hvtWfIMFofDA3M3LaVyjstACf2rKGn4dEDR2cUpRAZ0Xs/zB+7Q==",
-        "dependencies": {
-          "Microsoft.IdentityModel.JsonWebTokens": "7.1.2",
-          "Microsoft.IdentityModel.Tokens": "7.1.2"
-        }
-      },
->>>>>>> 55782925
       "System.Reflection.TypeExtensions": {
         "type": "Transitive",
         "resolved": "4.7.0",
@@ -944,8 +934,6 @@
           "System.Text.Encodings.Web": "9.0.3"
         }
       },
-<<<<<<< HEAD
-=======
       "System.Threading.Channels": {
         "type": "Transitive",
         "resolved": "8.0.0",
@@ -962,7 +950,6 @@
           "System.Threading.Channels": "8.0.0"
         }
       },
->>>>>>> 55782925
       "YamlDotNet": {
         "type": "Transitive",
         "resolved": "16.3.0",
