{
  "version": 1,
  "dependencies": {
    "net8.0": {
      "Brodbuddy.TcpProxy": {
        "type": "Direct",
        "requested": "[0.0.1, )",
        "resolved": "0.0.1",
        "contentHash": "TutXTbfQxs8iVKJWEcbTA5BUWi0db7aQFcaYqc7e6ma7GkLqPNQOKKNfQ0nh61LQNser4WJcJxjiUO9g7hiGhg==",
        "dependencies": {
          "Microsoft.Extensions.Logging.Abstractions": "9.0.3"
        }
      },
      "SonarAnalyzer.CSharp": {
        "type": "Direct",
        "requested": "[10.8.0.113526, )",
        "resolved": "10.8.0.113526",
        "contentHash": "2+Gk4w467coeL9ozQlAN9y0mwMj3XmlacFYZE0Ptz4LC4EkmMPwY5ygYPkwg9/xJ1SIShmoAC+5Sinb3khHDng=="
      },
      "FluentEmail.Core": {
        "type": "Transitive",
        "resolved": "3.0.2",
        "contentHash": "uQFFbJgMhhCFUti7pfMi429fMNi7fLGMj+7uDtD7POlQzLxlhXJ6tmt4Y1SI51sZsA36GO5b7+o29eY/dKiICQ==",
        "dependencies": {
          "Microsoft.Extensions.DependencyInjection.Abstractions": "5.0.0"
        }
      },
      "FluentEmail.MailKit": {
        "type": "Transitive",
        "resolved": "3.0.2",
        "contentHash": "RkaHMbYL+tU3Eaj2JjOOGo94/mu2LbCRVCwtGEnQdQAzYWJqxST6KSXYVl816gHTB7jnAS1JDDuXY2jvwMHsug==",
        "dependencies": {
          "FluentEmail.Core": "3.0.2",
          "MailKit": "2.10.1"
        }
      },
      "JWT": {
        "type": "Transitive",
        "resolved": "11.0.0",
        "contentHash": "jOT1PA95jgf78CqWsKt8hz9Uzv4J39vukzf5nYtfky9N6wl1W4vIXT1CdkQI7zG20HnApEMtmpC/pMtCKr4rvw==",
        "dependencies": {
          "Newtonsoft.Json": "13.0.3"
        }
      },
      "MailKit": {
        "type": "Transitive",
        "resolved": "2.10.1",
        "contentHash": "CG0utzggjYutAzlOnuY+2yS2HGL4WFTbAYtU73vBSGdHKMXNRnVy9onITGqz1Rmmq5Q63de/ZJBXzNyNPCx9Mw==",
        "dependencies": {
          "MimeKit": "2.10.1"
        }
      },
      "Microsoft.AspNetCore.Authentication.JwtBearer": {
        "type": "Transitive",
        "resolved": "8.0.15",
        "contentHash": "41DQAWCOIDS9ZzW6hWCShRiVrBLvz2QqR+i0VhMa4JHuQLNW2axfiWgEbB8jYt8try1ez2Q+z1PfF3vbl+B9gA==",
        "dependencies": {
          "Microsoft.IdentityModel.Protocols.OpenIdConnect": "7.1.2"
        }
      },
      "Microsoft.EntityFrameworkCore": {
        "type": "Transitive",
        "resolved": "9.0.3",
        "contentHash": "ji6fWE8bFWTvqaMue49RSCcAeqlec13hAbitTBZyz/RmYsQDhqM9VkWUoXS1x1mjcsyWjc5EQr2XyuAkwp0eNQ==",
        "dependencies": {
          "Microsoft.EntityFrameworkCore.Abstractions": "9.0.3",
          "Microsoft.EntityFrameworkCore.Analyzers": "9.0.3",
          "Microsoft.Extensions.Caching.Memory": "9.0.3",
          "Microsoft.Extensions.Logging": "9.0.3"
        }
      },
      "Microsoft.EntityFrameworkCore.Abstractions": {
        "type": "Transitive",
        "resolved": "9.0.3",
        "contentHash": "HQH7HgwTl6IyasW7t6F2+ihuHLDmf9+8XaS41v8VHN5Z7x5ZMQIiHCbwxme4P5ICAjBG6VsWcjMCoh4fHbEwJg=="
      },
      "Microsoft.EntityFrameworkCore.Analyzers": {
        "type": "Transitive",
        "resolved": "9.0.3",
        "contentHash": "M+iOxejD3HqPV8/KE148wIehHA3cmMF+FgnpiN8CFB7DLokVSKQPPrwtHjcrNYJ/BDEssviEPNok/jtQWxj7xA=="
      },
      "Microsoft.EntityFrameworkCore.Relational": {
        "type": "Transitive",
        "resolved": "9.0.3",
        "contentHash": "xsS+5TM7M5f3tCSRaSbzouGCoIgD2zokQxBGXvf9z3DusRztWvT1NNT9XJaY2JoK1qEEDcHah8is6azYmpZhIg==",
        "dependencies": {
          "Microsoft.EntityFrameworkCore": "9.0.3",
          "Microsoft.Extensions.Caching.Memory": "9.0.3",
          "Microsoft.Extensions.Configuration.Abstractions": "9.0.3",
          "Microsoft.Extensions.Logging": "9.0.3"
        }
      },
      "Microsoft.Extensions.ApiDescription.Server": {
        "type": "Transitive",
        "resolved": "6.0.3",
        "contentHash": "/FkS66n3wJaUR+Grkg+dMMIyrfmfkEybNoyOhdBMURxavPx6Q1Kn7NY5Ho41s975gpXA9Pnw7WRJbxwICLFgbw=="
      },
      "Microsoft.Extensions.Caching.Abstractions": {
        "type": "Transitive",
        "resolved": "9.0.3",
        "contentHash": "t8b0R6wtqC4o0hJ+oQkLPydw2MMLEoLEpQXCWbzXAm9NBMOngkDZNcvwF6DxbYdL5SlfZJXbYmiOxKZmwHNgNg==",
        "dependencies": {
          "Microsoft.Extensions.Primitives": "9.0.3"
        }
      },
      "Microsoft.Extensions.Caching.Memory": {
        "type": "Transitive",
        "resolved": "9.0.3",
        "contentHash": "TXggBGDDd6r+J7FV09plXpzGmWcknVyoDsHlY2qcCbcAhmb0eH7Q9IkfIZl54/zEedVTa9jPgiPFTxH9WuCGMQ==",
        "dependencies": {
          "Microsoft.Extensions.Caching.Abstractions": "9.0.3",
          "Microsoft.Extensions.DependencyInjection.Abstractions": "9.0.3",
          "Microsoft.Extensions.Logging.Abstractions": "9.0.3",
          "Microsoft.Extensions.Options": "9.0.3",
          "Microsoft.Extensions.Primitives": "9.0.3"
        }
      },
      "Microsoft.Extensions.Configuration": {
        "type": "Transitive",
        "resolved": "9.0.0",
        "contentHash": "YIMO9T3JL8MeEXgVozKt2v79hquo/EFtnY0vgxmLnUvk1Rei/halI7kOWZL2RBeV9FMGzgM9LZA8CVaNwFMaNA==",
        "dependencies": {
          "Microsoft.Extensions.Configuration.Abstractions": "9.0.0",
          "Microsoft.Extensions.Primitives": "9.0.0"
        }
      },
      "Microsoft.Extensions.Configuration.Abstractions": {
        "type": "Transitive",
        "resolved": "9.0.3",
        "contentHash": "q5qlbm6GRUrle2ZZxy9aqS/wWoc+mRD3JeP6rcpiJTh5XcemYkplAcJKq8lU11ZfPom5lfbZZfnQvDqcUhqD5Q==",
        "dependencies": {
          "Microsoft.Extensions.Primitives": "9.0.3"
        }
      },
      "Microsoft.Extensions.Configuration.Binder": {
        "type": "Transitive",
        "resolved": "9.0.0",
        "contentHash": "RiScL99DcyngY9zJA2ROrri7Br8tn5N4hP4YNvGdTN/bvg1A3dwvDOxHnNZ3Im7x2SJ5i4LkX1uPiR/MfSFBLQ==",
        "dependencies": {
          "Microsoft.Extensions.Configuration.Abstractions": "9.0.0"
        }
      },
      "Microsoft.Extensions.DependencyInjection": {
        "type": "Transitive",
        "resolved": "9.0.3",
        "contentHash": "lDbxJpkl6X8KZGpkAxgrrthQ42YeiR0xjPp7KPx+sCPc3ZbpaIbjzd0QQ+9kDdK2RU2DOl3pc6tQyAgEZY3V0A==",
        "dependencies": {
          "Microsoft.Extensions.DependencyInjection.Abstractions": "9.0.3"
        }
      },
      "Microsoft.Extensions.DependencyInjection.Abstractions": {
        "type": "Transitive",
        "resolved": "9.0.3",
        "contentHash": "TfaHPSe39NyL2wxkisRxXK7xvHGZYBZ+dy3r+mqGvnxKgAPdHkMu3QMQZI4pquP6W5FIQBqs8FJpWV8ffCgDqQ=="
      },
      "Microsoft.Extensions.DependencyModel": {
        "type": "Transitive",
        "resolved": "9.0.0",
        "contentHash": "saxr2XzwgDU77LaQfYFXmddEDRUKHF4DaGMZkNB3qjdVSZlax3//dGJagJkKrGMIPNZs2jVFXITyCCR6UHJNdA==",
        "dependencies": {
          "System.Text.Encodings.Web": "9.0.0",
          "System.Text.Json": "9.0.0"
        }
      },
      "Microsoft.Extensions.Diagnostics.Abstractions": {
        "type": "Transitive",
        "resolved": "9.0.0",
        "contentHash": "1K8P7XzuzX8W8pmXcZjcrqS6x5eSSdvhQohmcpgiQNY/HlDAlnrhR9dvlURfFz428A+RTCJpUyB+aKTA6AgVcQ==",
        "dependencies": {
          "Microsoft.Extensions.DependencyInjection.Abstractions": "9.0.0",
          "Microsoft.Extensions.Options": "9.0.0",
          "System.Diagnostics.DiagnosticSource": "9.0.0"
        }
      },
      "Microsoft.Extensions.FileProviders.Abstractions": {
        "type": "Transitive",
        "resolved": "9.0.0",
        "contentHash": "uK439QzYR0q2emLVtYzwyK3x+T5bTY4yWsd/k/ZUS9LR6Sflp8MIdhGXW8kQCd86dQD4tLqvcbLkku8qHY263Q==",
        "dependencies": {
          "Microsoft.Extensions.Primitives": "9.0.0"
        }
      },
      "Microsoft.Extensions.FileProviders.Embedded": {
        "type": "Transitive",
        "resolved": "8.0.0",
        "contentHash": "TuRh62KcoOvaSDCbtHT8K0WYptZysYQHPRRNfOgqF7ZUtUL4O0WMV8RdxbtDFJDsg3jv9bgHwXbrgwTeI9+5uQ==",
        "dependencies": {
          "Microsoft.Extensions.FileProviders.Abstractions": "8.0.0"
        }
      },
      "Microsoft.Extensions.Hosting.Abstractions": {
        "type": "Transitive",
        "resolved": "9.0.0",
        "contentHash": "yUKJgu81ExjvqbNWqZKshBbLntZMbMVz/P7Way2SBx7bMqA08Mfdc9O7hWDKAiSp+zPUGT6LKcSCQIPeDK+CCw==",
        "dependencies": {
          "Microsoft.Extensions.Configuration.Abstractions": "9.0.0",
          "Microsoft.Extensions.DependencyInjection.Abstractions": "9.0.0",
          "Microsoft.Extensions.Diagnostics.Abstractions": "9.0.0",
          "Microsoft.Extensions.FileProviders.Abstractions": "9.0.0",
          "Microsoft.Extensions.Logging.Abstractions": "9.0.0"
        }
      },
      "Microsoft.Extensions.Logging": {
        "type": "Transitive",
        "resolved": "9.0.3",
        "contentHash": "utIi2R1nm+PCWkvWBf1Ou6LWqg9iLfHU23r8yyU9VCvda4dEs7xbTZSwGa5KuwbpzpgCbHCIuKaFHB3zyFmnGw==",
        "dependencies": {
          "Microsoft.Extensions.DependencyInjection": "9.0.3",
          "Microsoft.Extensions.Logging.Abstractions": "9.0.3",
          "Microsoft.Extensions.Options": "9.0.3"
        }
      },
      "Microsoft.Extensions.Logging.Abstractions": {
        "type": "Transitive",
        "resolved": "9.0.3",
        "contentHash": "H/MBMLt9A/69Ux4OrV7oCKt3DcMT04o5SCqDolulzQA66TLFEpYYb4qedMs/uwrLtyHXGuDGWKZse/oa8W9AZw==",
        "dependencies": {
          "Microsoft.Extensions.DependencyInjection.Abstractions": "9.0.3",
          "System.Diagnostics.DiagnosticSource": "9.0.3"
        }
      },
      "Microsoft.Extensions.Logging.Configuration": {
        "type": "Transitive",
        "resolved": "9.0.0",
        "contentHash": "H05HiqaNmg6GjH34ocYE9Wm1twm3Oz2aXZko8GTwGBzM7op2brpAA8pJ5yyD1OpS1mXUtModBYOlcZ/wXeWsSg==",
        "dependencies": {
          "Microsoft.Extensions.Configuration": "9.0.0",
          "Microsoft.Extensions.Configuration.Abstractions": "9.0.0",
          "Microsoft.Extensions.Configuration.Binder": "9.0.0",
          "Microsoft.Extensions.DependencyInjection.Abstractions": "9.0.0",
          "Microsoft.Extensions.Logging": "9.0.0",
          "Microsoft.Extensions.Logging.Abstractions": "9.0.0",
          "Microsoft.Extensions.Options": "9.0.0",
          "Microsoft.Extensions.Options.ConfigurationExtensions": "9.0.0"
        }
      },
      "Microsoft.Extensions.Options": {
        "type": "Transitive",
        "resolved": "9.0.3",
        "contentHash": "xE7MpY70lkw1oiid5y6FbL9dVw8oLfkx8RhSNGN8sSzBlCqGn0SyT3Fqc8tZnDaPIq7Z8R9RTKlS564DS+MV3g==",
        "dependencies": {
          "Microsoft.Extensions.DependencyInjection.Abstractions": "9.0.3",
          "Microsoft.Extensions.Primitives": "9.0.3"
        }
      },
      "Microsoft.Extensions.Options.ConfigurationExtensions": {
        "type": "Transitive",
        "resolved": "9.0.0",
        "contentHash": "Ob3FXsXkcSMQmGZi7qP07EQ39kZpSBlTcAZLbJLdI4FIf0Jug8biv2HTavWmnTirchctPlq9bl/26CXtQRguzA==",
        "dependencies": {
          "Microsoft.Extensions.Configuration.Abstractions": "9.0.0",
          "Microsoft.Extensions.Configuration.Binder": "9.0.0",
          "Microsoft.Extensions.DependencyInjection.Abstractions": "9.0.0",
          "Microsoft.Extensions.Options": "9.0.0",
          "Microsoft.Extensions.Primitives": "9.0.0"
        }
      },
      "Microsoft.Extensions.Primitives": {
        "type": "Transitive",
        "resolved": "9.0.3",
        "contentHash": "yCCJHvBcRyqapMSNzP+kTc57Eaavq2cr5Tmuil6/XVnipQf5xmskxakSQ1enU6S4+fNg3sJ27WcInV64q24JsA=="
      },
      "Microsoft.IdentityModel.Abstractions": {
        "type": "Transitive",
        "resolved": "7.1.2",
        "contentHash": "33eTIA2uO/L9utJjZWbKsMSVsQf7F8vtd6q5mQX7ZJzNvCpci5fleD6AeANGlbbb7WX7XKxq9+Dkb5e3GNDrmQ=="
      },
      "Microsoft.IdentityModel.JsonWebTokens": {
        "type": "Transitive",
        "resolved": "7.1.2",
        "contentHash": "cloLGeZolXbCJhJBc5OC05uhrdhdPL6MWHuVUnkkUvPDeK7HkwThBaLZ1XjBQVk9YhxXE2OvHXnKi0PLleXxDg==",
        "dependencies": {
          "Microsoft.IdentityModel.Tokens": "7.1.2"
        }
      },
      "Microsoft.IdentityModel.Logging": {
        "type": "Transitive",
        "resolved": "7.1.2",
        "contentHash": "YCxBt2EeJP8fcXk9desChkWI+0vFqFLvBwrz5hBMsoh0KJE6BC66DnzkdzkJNqMltLromc52dkdT206jJ38cTw==",
        "dependencies": {
          "Microsoft.IdentityModel.Abstractions": "7.1.2"
        }
      },
      "Microsoft.IdentityModel.Protocols": {
        "type": "Transitive",
        "resolved": "7.1.2",
        "contentHash": "SydLwMRFx6EHPWJ+N6+MVaoArN1Htt92b935O3RUWPY1yUF63zEjvd3lBu79eWdZUwedP8TN2I5V9T3nackvIQ==",
        "dependencies": {
          "Microsoft.IdentityModel.Logging": "7.1.2",
          "Microsoft.IdentityModel.Tokens": "7.1.2"
        }
      },
      "Microsoft.IdentityModel.Protocols.OpenIdConnect": {
        "type": "Transitive",
        "resolved": "7.1.2",
        "contentHash": "6lHQoLXhnMQ42mGrfDkzbIOR3rzKM1W1tgTeMPLgLCqwwGw0d96xFi/UiX/fYsu7d6cD5MJiL3+4HuI8VU+sVQ==",
        "dependencies": {
          "Microsoft.IdentityModel.Protocols": "7.1.2",
          "System.IdentityModel.Tokens.Jwt": "7.1.2"
        }
      },
      "Microsoft.IdentityModel.Tokens": {
        "type": "Transitive",
        "resolved": "7.1.2",
        "contentHash": "oICJMqr3aNEDZOwnH5SK49bR6Z4aX0zEAnOLuhloumOSuqnNq+GWBdQyrgILnlcT5xj09xKCP/7Y7gJYB+ls/g==",
        "dependencies": {
          "Microsoft.IdentityModel.Logging": "7.1.2"
        }
      },
      "Microsoft.NETCore.Platforms": {
        "type": "Transitive",
        "resolved": "2.0.0",
        "contentHash": "VdLJOCXhZaEMY7Hm2GKiULmn7IEPFE4XC5LPSfBVCUIA8YLZVh846gtfBJalsPQF2PlzdD7ecX7DZEulJ402ZQ=="
      },
      "MimeKit": {
        "type": "Transitive",
        "resolved": "2.10.1",
        "contentHash": "rBpIsOdgpMvcNraBDgQSSNCk/MVxxFv7VX2Qq1WnFJ4AnvjIU+r12gaKs6r+SRvCEZWvC5CQlKHuoQbIbO/brA==",
        "dependencies": {
          "Portable.BouncyCastle": "1.8.8",
          "System.Buffers": "4.5.1",
          "System.Reflection.TypeExtensions": "4.4.0",
          "System.Security.Cryptography.Pkcs": "4.7.0",
          "System.Text.Encoding.CodePages": "4.4.0"
        }
      },
      "Namotion.Reflection": {
        "type": "Transitive",
        "resolved": "3.3.0",
        "contentHash": "8bIO+tMrKLv/5Hx1rnJgoz8MjGhpiWtSxadvhmGYm/WTeOLAnfR1ZKNz1FMmhQ0YmchNebn6ERVUOwBqV81GXQ=="
      },
      "Newtonsoft.Json": {
        "type": "Transitive",
        "resolved": "13.0.3",
        "contentHash": "HrC5BXdl00IP9zeV+0Z848QWPAoCr9P3bDEZguI+gkLcBKAOxix/tLEAAHC+UvDNPv4a2d18lOReHMOagPa+zQ=="
      },
      "NJsonSchema": {
        "type": "Transitive",
        "resolved": "11.2.0",
        "contentHash": "ucPJuxr7d3sbOB4pewr50lDhjCloIFgyFV3OwyIGWGKiSL4H2FNjfT0kYwaIbPdhT8psPyphYpMYhzbdBZpudw==",
        "dependencies": {
          "NJsonSchema.Annotations": "11.2.0",
          "Namotion.Reflection": "3.3.0",
          "Newtonsoft.Json": "13.0.3"
        }
      },
      "NJsonSchema.Annotations": {
        "type": "Transitive",
        "resolved": "11.2.0",
        "contentHash": "YY7oavkCD+lbcFsjvDY0+h1/C+TgX5lYRQaracIq5zqF6FC35ddig+hARrta4Hk5/O3RbjH5I22/Qg25YNqmrA=="
      },
      "NJsonSchema.NewtonsoftJson": {
        "type": "Transitive",
        "resolved": "11.2.0",
        "contentHash": "5+40CksxHlx9CWQ0MnAkpJGA8MDFdlCR+18SNcg85X+UecT+EYfVVpiZX81mLYBsmbsWHXvPMm/Jipekm0XC8Q==",
        "dependencies": {
          "NJsonSchema": "11.2.0",
          "Newtonsoft.Json": "13.0.3"
        }
      },
      "NJsonSchema.Yaml": {
        "type": "Transitive",
        "resolved": "11.2.0",
        "contentHash": "s7K5l7evqCbAxG9fzNhxtTJMb/UOqWeLMkKWU7VU8myBv3zJEvrZE8LGEuXGY/rLwp2TRViIU1jhAeuOiZWdmA==",
        "dependencies": {
          "NJsonSchema": "11.2.0",
          "YamlDotNet": "16.3.0"
        }
      },
      "Npgsql": {
        "type": "Transitive",
        "resolved": "9.0.2",
        "contentHash": "hCbO8box7i/XXiTFqCJ3GoowyLqx3JXxyrbOJ6om7dr+eAknvBNhhUHeJVGAQo44sySZTfdVffp4BrtPeLZOAA==",
        "dependencies": {
          "Microsoft.Extensions.Logging.Abstractions": "8.0.2"
        }
      },
      "Npgsql.EntityFrameworkCore.PostgreSQL": {
        "type": "Transitive",
        "resolved": "9.0.3",
        "contentHash": "1A6HpMPbzK+quxdtug1aDHI4BSRTgpi7OaDt8WQh7SFJd2sSQ0nNTZ7sYrwyxVf4AdKdN7XJL9tpiiJjRUaa4g==",
        "dependencies": {
          "Microsoft.EntityFrameworkCore": "[9.0.1, 10.0.0)",
          "Microsoft.EntityFrameworkCore.Relational": "[9.0.1, 10.0.0)",
          "Npgsql": "9.0.2"
        }
      },
      "NSwag.Annotations": {
        "type": "Transitive",
        "resolved": "14.3.0",
        "contentHash": "y6xf+prDBQXoQu9EF2HsJdtAaVRBZCZsXMC1M2X2vy1P4urtSOiTgbWtT8+YqLOnyGyQ0cQUUh0a28B5Msniyg=="
      },
      "NSwag.AspNetCore": {
        "type": "Transitive",
        "resolved": "14.3.0",
        "contentHash": "wbxAMnyF4EPCCBktCwRLM3e2DPYclRlPqctK3TKCDL/mTI1T9IzlVmo93B0h4lb6bwU6CW12kunTFr8kdlLlTg==",
        "dependencies": {
          "Microsoft.Extensions.ApiDescription.Server": "6.0.3",
          "Microsoft.Extensions.FileProviders.Embedded": "8.0.0",
          "NSwag.Annotations": "14.3.0",
          "NSwag.Core": "14.3.0",
          "NSwag.Core.Yaml": "14.3.0",
          "NSwag.Generation": "14.3.0",
          "NSwag.Generation.AspNetCore": "14.3.0"
        }
      },
      "NSwag.Core": {
        "type": "Transitive",
        "resolved": "14.3.0",
        "contentHash": "j+wzDKITFuHcP9TbCGmhKkMCNn8plLqKftR8awcL47VRob+7GqxVJu7Ol2GIjNtE0Mk3Dc2V1ihaRKBhyzi6jA==",
        "dependencies": {
          "NJsonSchema": "11.2.0"
        }
      },
      "NSwag.Core.Yaml": {
        "type": "Transitive",
        "resolved": "14.3.0",
        "contentHash": "od7zHVgWUwf8vpiXtA+Xy3OQAfbbEGEaNCbiwrEIzXv7TK7OyFinNHVhMfBeDWqQxx0DBeJKpg9gjAz0etJxiA==",
        "dependencies": {
          "NJsonSchema.Yaml": "11.2.0",
          "NSwag.Core": "14.3.0"
        }
      },
      "NSwag.Generation": {
        "type": "Transitive",
        "resolved": "14.3.0",
        "contentHash": "j7CpTmowgvseYF19tkEHXbDmNtehZrcbzWODKvneFxkDn0dwWX8yihFHYMDD5yhtcb5xFhqW26+Ln+yHWz/3MA==",
        "dependencies": {
          "NJsonSchema.NewtonsoftJson": "11.2.0",
          "NSwag.Core": "14.3.0"
        }
      },
      "NSwag.Generation.AspNetCore": {
        "type": "Transitive",
        "resolved": "14.3.0",
        "contentHash": "1+XqYkYD2pSEY1jW9/ddngX72sgCKKfd4z13SF8kd+dQqMky8WvWa5jd+AQSDE6LJws+jckyfzDnSMTbBkYweg==",
        "dependencies": {
          "Microsoft.Extensions.DependencyInjection.Abstractions": "8.0.0",
          "Microsoft.Extensions.Options": "8.0.0",
          "NSwag.Generation": "14.3.0"
        }
      },
      "OpenTelemetry": {
        "type": "Transitive",
        "resolved": "1.11.2",
        "contentHash": "FwonkaCVW8M9DLTHmAeJ+znsQCeOVvF4vSBworyq6f55RJB62LFmK7h7SG2aNERTknxP5RoGSwGOBPcVEgC07w==",
        "dependencies": {
          "Microsoft.Extensions.Diagnostics.Abstractions": "9.0.0",
          "Microsoft.Extensions.Logging.Configuration": "9.0.0",
          "OpenTelemetry.Api.ProviderBuilderExtensions": "1.11.2"
        }
      },
      "OpenTelemetry.Api": {
        "type": "Transitive",
        "resolved": "1.11.2",
        "contentHash": "jgSd/FvtxPPc6nLaZnFj+bulHM2iQjy+NBCY5MbQjH6vkW/SfcXD9NMP3pKCmdF+SbZpgL+EoLQc+PmcnYYLlA==",
        "dependencies": {
          "System.Diagnostics.DiagnosticSource": "9.0.0"
        }
      },
      "OpenTelemetry.Api.ProviderBuilderExtensions": {
        "type": "Transitive",
        "resolved": "1.11.2",
        "contentHash": "Y1aag4WT9f3rF8jQWwub5DsFVXpM/5NQsfYg6lmsNQrtJ6TcRqQu2PubcHXeIX2N6TA7XF3ffQAgeJklsSLeoQ==",
        "dependencies": {
          "Microsoft.Extensions.DependencyInjection.Abstractions": "9.0.0",
          "OpenTelemetry.Api": "1.11.2"
        }
      },
      "OpenTelemetry.Exporter.Console": {
        "type": "Transitive",
        "resolved": "1.11.2",
        "contentHash": "d0XCfZiLsxufXz4b6SnVoQFL5j4nCq6AOUypYZKiSj1eqVS+MgApkuPA0JkIrEduVgLh70DdBbdFGfloD00Atw==",
        "dependencies": {
          "OpenTelemetry": "1.11.2",
          "System.Text.Json": "8.0.5"
        }
      },
      "OpenTelemetry.Exporter.Zipkin": {
        "type": "Transitive",
        "resolved": "1.11.2",
        "contentHash": "Kv+pF7B3jGN3kHjPPclOZLrnZD4164Bv+Rp79/xPw0TMlpaXZzHnwTywHY+jKaP+vlWkVKXMBOzH4rb43aTqoA==",
        "dependencies": {
          "OpenTelemetry": "1.11.2",
          "System.Text.Json": "8.0.5"
        }
      },
      "Portable.BouncyCastle": {
        "type": "Transitive",
        "resolved": "1.8.8",
        "contentHash": "1rxdf8NfyAxLlqIEciCl/yNhmz1YiLkmp6rrF8p3/NVmyHHzPWLx8djtDvSAwhPLg64BXvsRcM3+5bP1HAUdYg=="
      },
      "Serilog": {
        "type": "Transitive",
        "resolved": "4.2.0",
        "contentHash": "gmoWVOvKgbME8TYR+gwMf7osROiWAURterc6Rt2dQyX7wtjZYpqFiA/pY6ztjGQKKV62GGCyOcmtP1UKMHgSmA=="
      },
      "Serilog.AspNetCore": {
        "type": "Transitive",
        "resolved": "9.0.0",
        "contentHash": "JslDajPlBsn3Pww1554flJFTqROvK9zz9jONNQgn0D8Lx2Trw8L0A8/n6zEQK1DAZWXrJwiVLw8cnTR3YFuYsg==",
        "dependencies": {
          "Serilog": "4.2.0",
          "Serilog.Extensions.Hosting": "9.0.0",
          "Serilog.Formatting.Compact": "3.0.0",
          "Serilog.Settings.Configuration": "9.0.0",
          "Serilog.Sinks.Console": "6.0.0",
          "Serilog.Sinks.Debug": "3.0.0",
          "Serilog.Sinks.File": "6.0.0"
        }
      },
      "Serilog.Enrichers.ClientInfo": {
        "type": "Transitive",
        "resolved": "2.1.2",
        "contentHash": "pj4yBNYghlax7SMEzRVSUHWeArlabjy5yAdw9bnxK5Nwjj8gWIqKSLtXV2wt1VxnRGGa+UiROwkQjhh93MWB5g==",
        "dependencies": {
          "Serilog": "2.9.0"
        }
      },
      "Serilog.Enrichers.Environment": {
        "type": "Transitive",
        "resolved": "3.0.1",
        "contentHash": "9BqCE4C9FF+/rJb/CsQwe7oVf44xqkOvMwX//CUxvUR25lFL4tSS6iuxE5eW07quby1BAyAEP+vM6TWsnT3iqw==",
        "dependencies": {
          "Serilog": "4.0.0"
        }
      },
      "Serilog.Enrichers.Process": {
        "type": "Transitive",
        "resolved": "3.0.0",
        "contentHash": "/wPYz2PDCJGSHNI+Z0PAacZvrgZgrGduWqLXeC2wvW6pgGM/Bi45JrKy887MRcRPHIZVU0LAlkmJ7TkByC0boQ==",
        "dependencies": {
          "Serilog": "4.0.0"
        }
      },
      "Serilog.Enrichers.Thread": {
        "type": "Transitive",
        "resolved": "4.0.0",
        "contentHash": "C7BK25a1rhUyr+Tp+1BYcVlBJq7M2VCHlIgnwoIUVJcicM9jYcvQK18+OeHiXw7uLPSjqWxJIp1EfaZ/RGmEwA==",
        "dependencies": {
          "Serilog": "4.0.0"
        }
      },
      "Serilog.Exceptions": {
        "type": "Transitive",
        "resolved": "8.4.0",
        "contentHash": "nc/+hUw3lsdo0zCj0KMIybAu7perMx79vu72w0za9Nsi6mWyNkGXxYxakAjWB7nEmYL6zdmhEQRB4oJ2ALUeug==",
        "dependencies": {
          "Serilog": "2.8.0",
          "System.Reflection.TypeExtensions": "4.7.0"
        }
      },
      "Serilog.Exceptions.EntityFrameworkCore": {
        "type": "Transitive",
        "resolved": "8.4.0",
        "contentHash": "3mOul1jW79IL6CVGpaX3zdaMXpKv20/X/gg9D10kHfabjQ35s7aNYeT3Rm3uXA0MovfURB/41aosKcyfboBNCQ==",
        "dependencies": {
          "Microsoft.EntityFrameworkCore": "6.0.0",
          "Serilog.Exceptions": "8.4.0"
        }
      },
      "Serilog.Extensions.Hosting": {
        "type": "Transitive",
        "resolved": "9.0.0",
        "contentHash": "u2TRxuxbjvTAldQn7uaAwePkWxTHIqlgjelekBtilAGL5sYyF3+65NWctN4UrwwGLsDC7c3Vz3HnOlu+PcoxXg==",
        "dependencies": {
          "Microsoft.Extensions.DependencyInjection.Abstractions": "9.0.0",
          "Microsoft.Extensions.Hosting.Abstractions": "9.0.0",
          "Microsoft.Extensions.Logging.Abstractions": "9.0.0",
          "Serilog": "4.2.0",
          "Serilog.Extensions.Logging": "9.0.0"
        }
      },
      "Serilog.Extensions.Logging": {
        "type": "Transitive",
        "resolved": "9.0.0",
        "contentHash": "NwSSYqPJeKNzl5AuXVHpGbr6PkZJFlNa14CdIebVjK3k/76kYj/mz5kiTRNVSsSaxM8kAIa1kpy/qyT9E4npRQ==",
        "dependencies": {
          "Microsoft.Extensions.Logging": "9.0.0",
          "Serilog": "4.2.0"
        }
      },
      "Serilog.Formatting.Compact": {
        "type": "Transitive",
        "resolved": "3.0.0",
        "contentHash": "wQsv14w9cqlfB5FX2MZpNsTawckN4a8dryuNGbebB/3Nh1pXnROHZov3swtu3Nj5oNG7Ba+xdu7Et/ulAUPanQ==",
        "dependencies": {
          "Serilog": "4.0.0"
        }
      },
      "Serilog.Settings.Configuration": {
        "type": "Transitive",
        "resolved": "9.0.0",
        "contentHash": "4/Et4Cqwa+F88l5SeFeNZ4c4Z6dEAIKbu3MaQb2Zz9F/g27T5a3wvfMcmCOaAiACjfUb4A6wrlTVfyYUZk3RRQ==",
        "dependencies": {
          "Microsoft.Extensions.Configuration.Binder": "9.0.0",
          "Microsoft.Extensions.DependencyModel": "9.0.0",
          "Serilog": "4.2.0"
        }
      },
      "Serilog.Sinks.Async": {
        "type": "Transitive",
        "resolved": "2.1.0",
        "contentHash": "SnmRknWsSMgyo9wDXeZZCqSp48kkQYy44taSM6vcpxfiRICzSf09oLKEmVr0RCwQnfd8mJQ2WNN6nvhqf0RowQ==",
        "dependencies": {
          "Serilog": "4.1.0"
        }
      },
      "Serilog.Sinks.Console": {
        "type": "Transitive",
        "resolved": "6.0.0",
        "contentHash": "fQGWqVMClCP2yEyTXPIinSr5c+CBGUvBybPxjAGcf7ctDhadFhrQw03Mv8rJ07/wR5PDfFjewf2LimvXCDzpbA==",
        "dependencies": {
          "Serilog": "4.0.0"
        }
      },
      "Serilog.Sinks.Debug": {
        "type": "Transitive",
        "resolved": "3.0.0",
        "contentHash": "4BzXcdrgRX7wde9PmHuYd9U6YqycCC28hhpKonK7hx0wb19eiuRj16fPcPSVp0o/Y1ipJuNLYQ00R3q2Zs8FDA==",
        "dependencies": {
          "Serilog": "4.0.0"
        }
      },
      "Serilog.Sinks.File": {
        "type": "Transitive",
        "resolved": "6.0.0",
        "contentHash": "lxjg89Y8gJMmFxVkbZ+qDgjl+T4yC5F7WSLTvA+5q0R04tfKVLRL/EHpYoJ/MEQd2EeCKDuylBIVnAYMotmh2A==",
        "dependencies": {
          "Serilog": "4.0.0"
        }
      },
      "Serilog.Sinks.File.Archive": {
        "type": "Transitive",
        "resolved": "1.0.6",
        "contentHash": "ylh+k9aVmE//v0uI3KZfnC68m3sAIo9qF4eFVtREAX8PA+EdkbK6LRuLEDE4hkRMVHlJEkcrirB5ruZckKQHJA==",
        "dependencies": {
          "Serilog.Sinks.File": "4.1.0"
        }
      },
      "Serilog.Sinks.Seq": {
        "type": "Transitive",
        "resolved": "9.0.0",
        "contentHash": "aNU8A0K322q7+voPNmp1/qNPH+9QK8xvM1p72sMmCG0wGlshFzmtDW9QnVSoSYCj0MgQKcMOlgooovtBhRlNHw==",
        "dependencies": {
          "Serilog": "4.2.0",
          "Serilog.Sinks.File": "6.0.0"
        }
      },
      "System.Buffers": {
        "type": "Transitive",
        "resolved": "4.5.1",
        "contentHash": "Rw7ijyl1qqRS0YQD/WycNst8hUUMgrMH4FCn1nNm27M4VxchZ1js3fVjQaANHO5f3sN4isvP4a+Met9Y4YomAg=="
      },
      "System.Diagnostics.DiagnosticSource": {
        "type": "Transitive",
        "resolved": "9.0.3",
        "contentHash": "cBA+28xDW33tSiGht/H8xvr8lnaCrgJ7EdO348AfSGsX4PPJUOULKxny/cc9DVNGExaCrtqagsnm5M2mkWIZ+g=="
      },
<<<<<<< HEAD
      "System.IO.Pipelines": {
        "type": "Transitive",
        "resolved": "9.0.0",
        "contentHash": "eA3cinogwaNB4jdjQHOP3Z3EuyiDII7MT35jgtnsA4vkn0LUrrSHsU0nzHTzFzmaFYeKV7MYyMxOocFzsBHpTw=="
=======
      "System.IdentityModel.Tokens.Jwt": {
        "type": "Transitive",
        "resolved": "7.1.2",
        "contentHash": "Thhbe1peAmtSBFaV/ohtykXiZSOkx59Da44hvtWfIMFofDA3M3LaVyjstACf2rKGn4dEDR2cUpRAZ0Xs/zB+7Q==",
        "dependencies": {
          "Microsoft.IdentityModel.JsonWebTokens": "7.1.2",
          "Microsoft.IdentityModel.Tokens": "7.1.2"
        }
>>>>>>> b42c9a5a
      },
      "System.Reflection.TypeExtensions": {
        "type": "Transitive",
        "resolved": "4.7.0",
        "contentHash": "VybpaOQQhqE6siHppMktjfGBw1GCwvCqiufqmP8F1nj7fTUNtW35LOEt3UZTEsECfo+ELAl/9o9nJx3U91i7vA=="
      },
      "System.Security.Cryptography.Cng": {
        "type": "Transitive",
        "resolved": "4.7.0",
        "contentHash": "4WQjFuypWtxb/bl/YwEE7LYGn4fgpsikFfBU6xwEm4YBYiRAhXAEJ62lILBu2JJSFbClIAntFTGfDZafn8yZTg=="
      },
      "System.Security.Cryptography.Pkcs": {
        "type": "Transitive",
        "resolved": "4.7.0",
        "contentHash": "0Srzh6YlhjuMxaqMyeCCdZs22cucaUAG6SKDd3gNHBJmre0VZ71ekzWu9rvLD4YXPetyNdPvV6Qst+8C++9v3Q==",
        "dependencies": {
          "System.Security.Cryptography.Cng": "4.7.0"
        }
      },
      "System.Text.Encoding.CodePages": {
        "type": "Transitive",
        "resolved": "4.4.0",
        "contentHash": "6JX7ZdaceBiLKLkYt8zJcp4xTJd1uYyXXEkPw6mnlUIjh1gZPIVKPtRXPmY5kLf6DwZmf5YLwR3QUrRonl7l0A==",
        "dependencies": {
          "Microsoft.NETCore.Platforms": "2.0.0"
        }
      },
      "System.Text.Encodings.Web": {
        "type": "Transitive",
        "resolved": "9.0.0",
        "contentHash": "e2hMgAErLbKyUUwt18qSBf9T5Y+SFAL3ZedM8fLupkVj8Rj2PZ9oxQ37XX2LF8fTO1wNIxvKpihD7Of7D/NxZw=="
      },
      "System.Text.Json": {
        "type": "Transitive",
        "resolved": "9.0.0",
        "contentHash": "js7+qAu/9mQvnhA4EfGMZNEzXtJCDxgkgj8ohuxq/Qxv+R56G+ljefhiJHOxTNiw54q8vmABCWUwkMulNdlZ4A==",
        "dependencies": {
          "System.IO.Pipelines": "9.0.0",
          "System.Text.Encodings.Web": "9.0.0"
        }
      },
      "YamlDotNet": {
        "type": "Transitive",
        "resolved": "16.3.0",
        "contentHash": "SgMOdxbz8X65z8hraIs6hOEdnkH6hESTAIUa7viEngHOYaH+6q5XJmwr1+yb9vJpNQ19hCQY69xbFsLtXpobQA=="
      },
      "api.http": {
        "type": "Project",
        "dependencies": {
          "Application": "[1.0.0, )",
          "Microsoft.AspNetCore.Authentication.JwtBearer": "[8.0.15, )",
          "NSwag.AspNetCore": "[14.3.0, )"
        }
      },
      "api.mqtt": {
        "type": "Project",
        "dependencies": {
          "Application": "[1.0.0, )"
        }
      },
      "api.websocket": {
        "type": "Project",
        "dependencies": {
          "Application": "[1.0.0, )"
        }
      },
      "application": {
        "type": "Project",
        "dependencies": {
          "Core": "[1.0.0, )",
          "JWT": "[11.0.0, )",
          "Microsoft.Extensions.DependencyInjection.Abstractions": "[9.0.3, )",
          "Microsoft.Extensions.Logging.Abstractions": "[9.0.3, )",
          "Microsoft.Extensions.Options": "[9.0.3, )"
        }
      },
      "core": {
        "type": "Project"
      },
      "infrastructure.auth": {
        "type": "Project",
        "dependencies": {
          "Application": "[1.0.0, )"
        }
      },
      "infrastructure.communication": {
        "type": "Project",
        "dependencies": {
          "Application": "[1.0.0, )",
          "FluentEmail.MailKit": "[3.0.2, )",
          "Microsoft.Extensions.Configuration.Abstractions": "[9.0.3, )",
          "Microsoft.Extensions.Options": "[9.0.3, )"
        }
      },
      "infrastructure.data": {
        "type": "Project",
        "dependencies": {
          "Application": "[1.0.0, )",
          "Microsoft.EntityFrameworkCore": "[9.0.3, )",
          "Microsoft.EntityFrameworkCore.Relational": "[9.0.3, )",
          "Microsoft.Extensions.DependencyInjection.Abstractions": "[9.0.3, )",
          "Npgsql.EntityFrameworkCore.PostgreSQL": "[9.0.3, )"
        }
      },
      "infrastructure.monitoring": {
        "type": "Project",
        "dependencies": {
          "Application": "[1.0.0, )",
          "OpenTelemetry": "[1.11.2, )",
          "OpenTelemetry.Exporter.Console": "[1.11.2, )",
          "OpenTelemetry.Exporter.Zipkin": "[1.11.2, )",
          "Serilog.AspNetCore": "[9.0.0, )",
          "Serilog.Enrichers.ClientInfo": "[2.1.2, )",
          "Serilog.Enrichers.Environment": "[3.0.1, )",
          "Serilog.Enrichers.Process": "[3.0.0, )",
          "Serilog.Enrichers.Thread": "[4.0.0, )",
          "Serilog.Exceptions": "[8.4.0, )",
          "Serilog.Exceptions.EntityFrameworkCore": "[8.4.0, )",
          "Serilog.Formatting.Compact": "[3.0.0, )",
          "Serilog.Settings.Configuration": "[9.0.0, )",
          "Serilog.Sinks.Async": "[2.1.0, )",
          "Serilog.Sinks.File.Archive": "[1.0.6, )",
          "Serilog.Sinks.Seq": "[9.0.0, )"
        }
      }
    }
  }
}<|MERGE_RESOLUTION|>--- conflicted
+++ resolved
@@ -657,12 +657,11 @@
         "resolved": "9.0.3",
         "contentHash": "cBA+28xDW33tSiGht/H8xvr8lnaCrgJ7EdO348AfSGsX4PPJUOULKxny/cc9DVNGExaCrtqagsnm5M2mkWIZ+g=="
       },
-<<<<<<< HEAD
       "System.IO.Pipelines": {
         "type": "Transitive",
         "resolved": "9.0.0",
         "contentHash": "eA3cinogwaNB4jdjQHOP3Z3EuyiDII7MT35jgtnsA4vkn0LUrrSHsU0nzHTzFzmaFYeKV7MYyMxOocFzsBHpTw=="
-=======
+      },
       "System.IdentityModel.Tokens.Jwt": {
         "type": "Transitive",
         "resolved": "7.1.2",
@@ -671,7 +670,6 @@
           "Microsoft.IdentityModel.JsonWebTokens": "7.1.2",
           "Microsoft.IdentityModel.Tokens": "7.1.2"
         }
->>>>>>> b42c9a5a
       },
       "System.Reflection.TypeExtensions": {
         "type": "Transitive",
