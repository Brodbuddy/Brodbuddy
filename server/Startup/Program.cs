using Api.Http;
using Api.Mqtt;
using Application;
using Infrastructure.Auth;
using Infrastructure.Communication;
using Infrastructure.Data;
using Infrastructure.Monitoring;
using Microsoft.Extensions.Options;
using Serilog;
using LoggerFactory = Infrastructure.Monitoring.LoggerFactory;
using Startup.TcpProxy;

namespace Startup;

public static class Program
{
    private const string ApplicationName = "Brodbuddy";

    private static void ConfigureHost(IHostBuilder host)
    {
        host.AddMonitoringInfrastructure(ApplicationName);
    }

    private static void ConfigureServices(IServiceCollection services)
    {
        services.AddOptions<AppOptions>()
            .BindConfiguration(nameof(AppOptions))
            .ValidateDataAnnotations()
            .ValidateOnStart();
        
        services.AddCommunicationInfrastructure();
        services.AddDataInfrastructure();
        services.AddAuthInfrastructure();
        services.AddHttpApi();
        services.AddMqttApi();
        services.AddApplicationServices();
        
        services.AddTcpProxyService();
    }

    private static void ConfigureMiddleware(WebApplication app)
    {
        var appOptions = app.Services.GetRequiredService<IOptions<AppOptions>>().Value;
<<<<<<< HEAD
        app.ConfigureHttpApi(appOptions.HttpPort);
        app.ConfigureMqttApi();
=======
        app.UseMonitoringInfrastructure();
        app.ConfigureHttpApi(appOptions.Http.Port);
        app.MapGet("/", () => "Hej, nu med multi API :)");

>>>>>>> a95a6352
    }

    public static async Task Main(string[] args)
    {
        Log.Logger = LoggerFactory.CreateBootstrapLogger();
        Log.Information("Starting {ApplicationName}...", ApplicationName);

        try
        {
            var builder = WebApplication.CreateBuilder(args);
            ConfigureHost(builder.Host);
            ConfigureServices(builder.Services);

            var app = builder.Build();
            ConfigureMiddleware(app);

            await app.RunAsync();
            Log.Information("{ApplicationName} stopped cleanly", ApplicationName);
        }
        catch (HostAbortedException ex)
        {
            Log.Warning(ex, "{ApplicationName} Host Aborted.", ApplicationName);
        }
        catch (Exception ex) when (ex is not HostAbortedException)
        {
            Log.Fatal(ex, "{ApplicationName} terminated unexpectedly", ApplicationName);
        }
        finally
        {
            await Log.CloseAndFlushAsync();
        }
    }
}<|MERGE_RESOLUTION|>--- conflicted
+++ resolved
@@ -41,15 +41,10 @@
     private static void ConfigureMiddleware(WebApplication app)
     {
         var appOptions = app.Services.GetRequiredService<IOptions<AppOptions>>().Value;
-<<<<<<< HEAD
-        app.ConfigureHttpApi(appOptions.HttpPort);
         app.ConfigureMqttApi();
-=======
         app.UseMonitoringInfrastructure();
         app.ConfigureHttpApi(appOptions.Http.Port);
         app.MapGet("/", () => "Hej, nu med multi API :)");
-
->>>>>>> a95a6352
     }
 
     public static async Task Main(string[] args)
