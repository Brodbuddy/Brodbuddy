using Api.Http;
using Application;
using Infrastructure.Auth;
using Infrastructure.Communication;
using Infrastructure.Data;
using Infrastructure.Monitoring;
using Microsoft.Extensions.Options;
<<<<<<< HEAD
using Serilog;
using LoggerFactory = Infrastructure.Monitoring.LoggerFactory;
=======
using Startup.TcpProxy;
>>>>>>> b42c9a5a

namespace Startup;

public static class Program
{
    private const string ApplicationName = "Brodbuddy";

    private static void ConfigureHost(IHostBuilder host)
    {
        host.AddMonitoringInfrastructure(ApplicationName);
    }

    private static void ConfigureServices(IServiceCollection services)
    {
        services.AddOptions<AppOptions>()
            .BindConfiguration(nameof(AppOptions))
            .ValidateDataAnnotations()
            .ValidateOnStart();
        
        services.AddCommunicationInfrastructure();
        services.AddDataInfrastructure();
        services.AddAuthInfrastructure();
        services.AddHttpApi();
        services.AddApplicationServices();
        
        services.AddTcpProxyService();
    }

    private static void ConfigureMiddleware(WebApplication app)
    {
        var appOptions = app.Services.GetRequiredService<IOptions<AppOptions>>().Value;
<<<<<<< HEAD
        app.UseMonitoringInfrastructure();
        app.ConfigureHttpApi(appOptions.HttpPort);
=======
        app.ConfigureHttpApi(appOptions.Http.Port);
        app.MapGet("/", () => "Hej, nu med multi API :)");
>>>>>>> b42c9a5a
    }

    public static async Task Main(string[] args)
    {
        Log.Logger = LoggerFactory.CreateBootstrapLogger();
        Log.Information("Starting {ApplicationName}...", ApplicationName);

        try
        {
            var builder = WebApplication.CreateBuilder(args);
            ConfigureHost(builder.Host);
            ConfigureServices(builder.Services);

            var app = builder.Build();
            ConfigureMiddleware(app);

            await app.RunAsync();
            Log.Information("{ApplicationName} stopped cleanly", ApplicationName);
        }
        catch (HostAbortedException ex)
        {
            Log.Warning(ex, "{ApplicationName} Host Aborted.", ApplicationName);
        }
        catch (Exception ex) when (ex is not HostAbortedException)
        {
            Log.Fatal(ex, "{ApplicationName} terminated unexpectedly", ApplicationName);
        }
        finally
        {
            await Log.CloseAndFlushAsync();
        }
    }
}<|MERGE_RESOLUTION|>--- conflicted
+++ resolved
@@ -5,12 +5,9 @@
 using Infrastructure.Data;
 using Infrastructure.Monitoring;
 using Microsoft.Extensions.Options;
-<<<<<<< HEAD
 using Serilog;
 using LoggerFactory = Infrastructure.Monitoring.LoggerFactory;
-=======
 using Startup.TcpProxy;
->>>>>>> b42c9a5a
 
 namespace Startup;
 
@@ -42,13 +39,10 @@
     private static void ConfigureMiddleware(WebApplication app)
     {
         var appOptions = app.Services.GetRequiredService<IOptions<AppOptions>>().Value;
-<<<<<<< HEAD
         app.UseMonitoringInfrastructure();
-        app.ConfigureHttpApi(appOptions.HttpPort);
-=======
         app.ConfigureHttpApi(appOptions.Http.Port);
         app.MapGet("/", () => "Hej, nu med multi API :)");
->>>>>>> b42c9a5a
+
     }
 
     public static async Task Main(string[] args)
