﻿<Project Sdk="Microsoft.NET.Sdk">

    <ItemGroup>
        <ProjectReference Include="..\Application\Application.csproj"/>
    </ItemGroup>

    <ItemGroup>
<<<<<<< HEAD
        <PackageReference Include="brodbuddy.websocket" Version="0.0.16"/>
        <PackageReference Include="Microsoft.Extensions.Hosting" Version="9.0.3"/>
=======
      <PackageReference Include="brodbuddy.websocket" Version="0.0.17" />
      <PackageReference Include="Microsoft.Extensions.Hosting" Version="9.0.3" />
>>>>>>> a0aff9ec
        <PackageReference Include="NSwag.AspNetCore" Version="14.3.0"/>
    </ItemGroup>

    <PropertyGroup>
        <TargetFramework>net8.0</TargetFramework>
        <ImplicitUsings>enable</ImplicitUsings>
        <Nullable>enable</Nullable>
    </PropertyGroup>

</Project><|MERGE_RESOLUTION|>--- conflicted
+++ resolved
@@ -5,13 +5,8 @@
     </ItemGroup>
 
     <ItemGroup>
-<<<<<<< HEAD
-        <PackageReference Include="brodbuddy.websocket" Version="0.0.16"/>
         <PackageReference Include="Microsoft.Extensions.Hosting" Version="9.0.3"/>
-=======
-      <PackageReference Include="brodbuddy.websocket" Version="0.0.17" />
-      <PackageReference Include="Microsoft.Extensions.Hosting" Version="9.0.3" />
->>>>>>> a0aff9ec
+        <PackageReference Include="brodbuddy.websocket" Version="0.0.17"/>
         <PackageReference Include="NSwag.AspNetCore" Version="14.3.0"/>
     </ItemGroup>
 
