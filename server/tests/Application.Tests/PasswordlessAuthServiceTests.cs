﻿using Application.Interfaces;
using Application.Services;
using Moq;
using Xunit;
using Shouldly;

namespace Application.Tests;

public class PasswordlessAuthServiceTests
{
<<<<<<< HEAD
    private readonly Mock<IIdentityVerificationService> _mockIdentityVerificationService;
    private readonly Mock<IMultiDeviceIdentityService> _mockMultiDeviceIdentityService;
    private readonly Mock<IUserIdentityService> _mockUserIdentityService;
    private readonly Mock<IUserRoleService> _mockUserRoleService;
    private readonly PasswordlessAuthService _service;

    public PasswordlessAuthServiceTests()
    {
        _mockIdentityVerificationService = new Mock<IIdentityVerificationService>();
        _mockMultiDeviceIdentityService = new Mock<IMultiDeviceIdentityService>();
        _mockUserIdentityService = new Mock<IUserIdentityService>();
        _mockUserRoleService = new Mock<IUserRoleService>();
        _service = new PasswordlessAuthService(
            _mockIdentityVerificationService.Object,
            _mockMultiDeviceIdentityService.Object,
            _mockUserIdentityService.Object,
            _mockUserRoleService.Object);
=======
    private readonly Mock<IIdentityVerificationService> _identityVerificationServiceMock;
    private readonly Mock<IMultiDeviceIdentityService> _multiDeviceIdentityServiceMock;
    private readonly Mock<IUserIdentityService> _userIdentityServiceMock;
    private readonly Mock<ITransactionManager> _transactionManagerMock;
    private readonly PasswordlessAuthService _passwordlessAuthService;

    public PasswordlessAuthServiceTests()
    {
        _identityVerificationServiceMock = new Mock<IIdentityVerificationService>();
        _multiDeviceIdentityServiceMock = new Mock<IMultiDeviceIdentityService>();
        _userIdentityServiceMock = new Mock<IUserIdentityService>();
        _transactionManagerMock = new Mock<ITransactionManager>();
        _passwordlessAuthService = new PasswordlessAuthService(
            _identityVerificationServiceMock.Object,
            _multiDeviceIdentityServiceMock.Object,
            _userIdentityServiceMock.Object,
            _transactionManagerMock.Object);
>>>>>>> e0bf2bf2
    }


    public class InitiateLoginAsync : PasswordlessAuthServiceTests
    {
        [Theory]
        [InlineData("test@example.com", true)]
        [InlineData("another@example.com", true)]
        [InlineData("invalid@example.com", false)]
        public async Task InitiateLoginAsync_ShouldCallSendCodeAsync_AndReturnExpectedResult(string email,
            bool expectedResult)
        {
            // Arrange
            _identityVerificationServiceMock.Setup(s => s.SendCodeAsync(email))
                .ReturnsAsync(expectedResult);

            // Act
            var result = await _passwordlessAuthService.InitiateLoginAsync(email);

            // Assert
            result.ShouldBe(expectedResult);
            _identityVerificationServiceMock.Verify(s => s.SendCodeAsync(email), Times.Once);
        }
    }

    public class CompleteLoginAsync : PasswordlessAuthServiceTests
    {
        [Theory]
        [InlineData("test@example.com", 123456, "Chrome", "Windows")]
        [InlineData("another@example.com", 654321, "Firefox", "macOS")]
        [InlineData("mobile@example.com", 112233, "Safari", "iOS")]
        public async Task CompleteLoginAsync_WithValidCode_ShouldReturnTokens(
            string email, int code, string browser, string os)
        {
            // Arrange
            Guid userId = Guid.NewGuid();
            var expectedTokens = ("access_token", "refresh_token");

            _identityVerificationServiceMock.Setup(s => s.TryVerifyCodeAsync(email, code))
                .ReturnsAsync((true, userId));
<<<<<<< HEAD
            _mockMultiDeviceIdentityService.Setup(s => s.EstablishIdentityAsync(userId, It.IsAny<Models.DeviceDetails>()))
=======
            _multiDeviceIdentityServiceMock.Setup(s => s.EstablishIdentityAsync(userId, browser, os))
>>>>>>> e0bf2bf2
                .ReturnsAsync(expectedTokens);
            
            _transactionManagerMock
                .Setup(tm => tm.ExecuteInTransactionAsync(It.IsAny<Func<Task<(string, string)>>>()))
                .Returns((Func<Task<(string, string)>> func) => func());

            // Act
<<<<<<< HEAD
            var result = await _service.CompleteLoginAsync(email, code, new Models.DeviceDetails(browser, os, "Mozilla/5.0", "127.0.0.1"));
=======
            var result = await _passwordlessAuthService.CompleteLoginAsync(email, code, browser, os);
>>>>>>> e0bf2bf2

            // Assert
            result.accessToken.ShouldBe(expectedTokens.Item1);
            result.refreshToken.ShouldBe(expectedTokens.Item2);
<<<<<<< HEAD
            _mockIdentityVerificationService.Verify(s => s.TryVerifyCodeAsync(email, code), Times.Once);
            _mockMultiDeviceIdentityService.Verify(s => s.EstablishIdentityAsync(userId, It.IsAny<Models.DeviceDetails>()), Times.Once);
=======
            _identityVerificationServiceMock.Verify(s => s.TryVerifyCodeAsync(email, code), Times.Once);
            _multiDeviceIdentityServiceMock.Verify(s => s.EstablishIdentityAsync(userId, browser, os), Times.Once);
            _transactionManagerMock.Verify(tm => tm.ExecuteInTransactionAsync(It.IsAny<Func<Task<(string, string)>>>()), Times.Once);
>>>>>>> e0bf2bf2
        }

        [Fact]
        public async Task CompleteLoginAsync_WithInvalidCode_ShouldThrowArgumentException()
        {
            // Arrange
            string email = "test@example.com";
            int code = 123456;
            var deviceDetails = new Models.DeviceDetails("Chrome", "Windows", "Mozilla/5.0", "127.0.0.1");

            _identityVerificationServiceMock.Setup(s => s.TryVerifyCodeAsync(email, code))
                .ReturnsAsync((false, Guid.Empty));

            _transactionManagerMock
                .Setup(tm => tm.ExecuteInTransactionAsync(It.IsAny<Func<Task<(string, string)>>>()))
                .Returns((Func<Task<(string, string)>> func) => func());
            
            // Act & Assert
            var exception =
<<<<<<< HEAD
                await Assert.ThrowsAsync<ArgumentException>(() => _service.CompleteLoginAsync(email, code, deviceDetails));

            exception.ShouldBeOfType<ArgumentException>();
            _mockIdentityVerificationService.Verify(s => s.TryVerifyCodeAsync(email, code), Times.Once);
            _mockMultiDeviceIdentityService.Verify(
                s => s.EstablishIdentityAsync(It.IsAny<Guid>(), It.IsAny<Models.DeviceDetails>()), Times.Never);
=======
                await Assert.ThrowsAsync<ArgumentException>(() => _passwordlessAuthService.CompleteLoginAsync(email, code, browser, os));

            exception.ShouldBeOfType<ArgumentException>();
            _identityVerificationServiceMock.Verify(s => s.TryVerifyCodeAsync(email, code), Times.Once);
            _multiDeviceIdentityServiceMock.Verify(
                s => s.EstablishIdentityAsync(It.IsAny<Guid>(), It.IsAny<string>(), It.IsAny<string>()), Times.Never);
            _transactionManagerMock.Verify(tm => tm.ExecuteInTransactionAsync(It.IsAny<Func<Task<(string, string)>>>()), Times.Once);
>>>>>>> e0bf2bf2
        }
    }

    public class RefreshTokenAsync : PasswordlessAuthServiceTests
    {
        [Theory]
        [InlineData("refresh_token_1", "new_access_token_1", "new_refresh_token_1")]
        [InlineData("refresh_token_2", "new_access_token_2", "new_refresh_token_2")]
        public async Task RefreshTokenAsync_ShouldCallRefreshIdentityAsync(
            string refreshToken, string expectedAccessToken, string expectedRefreshToken)
        {
            // Arrange
            var expectedTokens = (expectedAccessToken, expectedRefreshToken);

            _multiDeviceIdentityServiceMock.Setup(s => s.RefreshIdentityAsync(refreshToken))
                .ReturnsAsync(expectedTokens);
            
            _transactionManagerMock
                .Setup(tm => tm.ExecuteInTransactionAsync(It.IsAny<Func<Task<(string, string)>>>()))
                .Returns((Func<Task<(string, string)>> func) => func());

            // Act
            var result = await _passwordlessAuthService.RefreshTokenAsync(refreshToken);

            // Assert
            result.accessToken.ShouldBe(expectedTokens.Item1);
            result.refreshToken.ShouldBe(expectedTokens.Item2);
            _multiDeviceIdentityServiceMock.Verify(s => s.RefreshIdentityAsync(refreshToken), Times.Once);
            _transactionManagerMock.Verify(tm => tm.ExecuteInTransactionAsync(It.IsAny<Func<Task<(string, string)>>>()), Times.Once);
        }
    }
}<|MERGE_RESOLUTION|>--- conflicted
+++ resolved
@@ -8,25 +8,9 @@
 
 public class PasswordlessAuthServiceTests
 {
-<<<<<<< HEAD
-    private readonly Mock<IIdentityVerificationService> _mockIdentityVerificationService;
-    private readonly Mock<IMultiDeviceIdentityService> _mockMultiDeviceIdentityService;
-    private readonly Mock<IUserIdentityService> _mockUserIdentityService;
     private readonly Mock<IUserRoleService> _mockUserRoleService;
-    private readonly PasswordlessAuthService _service;
 
-    public PasswordlessAuthServiceTests()
-    {
-        _mockIdentityVerificationService = new Mock<IIdentityVerificationService>();
-        _mockMultiDeviceIdentityService = new Mock<IMultiDeviceIdentityService>();
-        _mockUserIdentityService = new Mock<IUserIdentityService>();
-        _mockUserRoleService = new Mock<IUserRoleService>();
-        _service = new PasswordlessAuthService(
-            _mockIdentityVerificationService.Object,
-            _mockMultiDeviceIdentityService.Object,
-            _mockUserIdentityService.Object,
-            _mockUserRoleService.Object);
-=======
+
     private readonly Mock<IIdentityVerificationService> _identityVerificationServiceMock;
     private readonly Mock<IMultiDeviceIdentityService> _multiDeviceIdentityServiceMock;
     private readonly Mock<IUserIdentityService> _userIdentityServiceMock;
@@ -39,12 +23,13 @@
         _multiDeviceIdentityServiceMock = new Mock<IMultiDeviceIdentityService>();
         _userIdentityServiceMock = new Mock<IUserIdentityService>();
         _transactionManagerMock = new Mock<ITransactionManager>();
+        _mockUserRoleService = new Mock<IUserRoleService>();
         _passwordlessAuthService = new PasswordlessAuthService(
             _identityVerificationServiceMock.Object,
             _multiDeviceIdentityServiceMock.Object,
             _userIdentityServiceMock.Object,
+            _mockUserRoleService.Object,
             _transactionManagerMock.Object);
->>>>>>> e0bf2bf2
     }
 
 
@@ -85,35 +70,26 @@
 
             _identityVerificationServiceMock.Setup(s => s.TryVerifyCodeAsync(email, code))
                 .ReturnsAsync((true, userId));
-<<<<<<< HEAD
-            _mockMultiDeviceIdentityService.Setup(s => s.EstablishIdentityAsync(userId, It.IsAny<Models.DeviceDetails>()))
-=======
-            _multiDeviceIdentityServiceMock.Setup(s => s.EstablishIdentityAsync(userId, browser, os))
->>>>>>> e0bf2bf2
+            _multiDeviceIdentityServiceMock
+                .Setup(s => s.EstablishIdentityAsync(userId, It.IsAny<Models.DeviceDetails>()))
                 .ReturnsAsync(expectedTokens);
-            
+
             _transactionManagerMock
                 .Setup(tm => tm.ExecuteInTransactionAsync(It.IsAny<Func<Task<(string, string)>>>()))
                 .Returns((Func<Task<(string, string)>> func) => func());
 
             // Act
-<<<<<<< HEAD
-            var result = await _service.CompleteLoginAsync(email, code, new Models.DeviceDetails(browser, os, "Mozilla/5.0", "127.0.0.1"));
-=======
-            var result = await _passwordlessAuthService.CompleteLoginAsync(email, code, browser, os);
->>>>>>> e0bf2bf2
+            var result = await _passwordlessAuthService.CompleteLoginAsync(email, code,
+                new Models.DeviceDetails(browser, os, "Mozilla/5.0", "127.0.0.1"));
 
             // Assert
             result.accessToken.ShouldBe(expectedTokens.Item1);
             result.refreshToken.ShouldBe(expectedTokens.Item2);
-<<<<<<< HEAD
-            _mockIdentityVerificationService.Verify(s => s.TryVerifyCodeAsync(email, code), Times.Once);
-            _mockMultiDeviceIdentityService.Verify(s => s.EstablishIdentityAsync(userId, It.IsAny<Models.DeviceDetails>()), Times.Once);
-=======
             _identityVerificationServiceMock.Verify(s => s.TryVerifyCodeAsync(email, code), Times.Once);
-            _multiDeviceIdentityServiceMock.Verify(s => s.EstablishIdentityAsync(userId, browser, os), Times.Once);
-            _transactionManagerMock.Verify(tm => tm.ExecuteInTransactionAsync(It.IsAny<Func<Task<(string, string)>>>()), Times.Once);
->>>>>>> e0bf2bf2
+            _multiDeviceIdentityServiceMock.Verify(
+                s => s.EstablishIdentityAsync(userId, It.IsAny<Models.DeviceDetails>()), Times.Once);
+            _transactionManagerMock.Verify(tm => tm.ExecuteInTransactionAsync(It.IsAny<Func<Task<(string, string)>>>()),
+                Times.Once);
         }
 
         [Fact]
@@ -130,25 +106,18 @@
             _transactionManagerMock
                 .Setup(tm => tm.ExecuteInTransactionAsync(It.IsAny<Func<Task<(string, string)>>>()))
                 .Returns((Func<Task<(string, string)>> func) => func());
-            
+
             // Act & Assert
-            var exception =
-<<<<<<< HEAD
-                await Assert.ThrowsAsync<ArgumentException>(() => _service.CompleteLoginAsync(email, code, deviceDetails));
-
-            exception.ShouldBeOfType<ArgumentException>();
-            _mockIdentityVerificationService.Verify(s => s.TryVerifyCodeAsync(email, code), Times.Once);
-            _mockMultiDeviceIdentityService.Verify(
-                s => s.EstablishIdentityAsync(It.IsAny<Guid>(), It.IsAny<Models.DeviceDetails>()), Times.Never);
-=======
-                await Assert.ThrowsAsync<ArgumentException>(() => _passwordlessAuthService.CompleteLoginAsync(email, code, browser, os));
+            var exception = await Assert.ThrowsAsync<ArgumentException>(() =>
+                _passwordlessAuthService.CompleteLoginAsync(email, code, deviceDetails));
 
             exception.ShouldBeOfType<ArgumentException>();
             _identityVerificationServiceMock.Verify(s => s.TryVerifyCodeAsync(email, code), Times.Once);
             _multiDeviceIdentityServiceMock.Verify(
-                s => s.EstablishIdentityAsync(It.IsAny<Guid>(), It.IsAny<string>(), It.IsAny<string>()), Times.Never);
-            _transactionManagerMock.Verify(tm => tm.ExecuteInTransactionAsync(It.IsAny<Func<Task<(string, string)>>>()), Times.Once);
->>>>>>> e0bf2bf2
+                s => s.EstablishIdentityAsync(It.IsAny<Guid>(), It.IsAny<Models.DeviceDetails>()), Times.Never);
+
+            _transactionManagerMock.Verify(tm => tm.ExecuteInTransactionAsync(It.IsAny<Func<Task<(string, string)>>>()),
+                Times.Once);
         }
     }
 
@@ -165,7 +134,7 @@
 
             _multiDeviceIdentityServiceMock.Setup(s => s.RefreshIdentityAsync(refreshToken))
                 .ReturnsAsync(expectedTokens);
-            
+
             _transactionManagerMock
                 .Setup(tm => tm.ExecuteInTransactionAsync(It.IsAny<Func<Task<(string, string)>>>()))
                 .Returns((Func<Task<(string, string)>> func) => func());
@@ -177,7 +146,8 @@
             result.accessToken.ShouldBe(expectedTokens.Item1);
             result.refreshToken.ShouldBe(expectedTokens.Item2);
             _multiDeviceIdentityServiceMock.Verify(s => s.RefreshIdentityAsync(refreshToken), Times.Once);
-            _transactionManagerMock.Verify(tm => tm.ExecuteInTransactionAsync(It.IsAny<Func<Task<(string, string)>>>()), Times.Once);
+            _transactionManagerMock.Verify(tm => tm.ExecuteInTransactionAsync(It.IsAny<Func<Task<(string, string)>>>()),
+                Times.Once);
         }
     }
 }