﻿using Application.Interfaces;
using Application.Interfaces.Data.Repositories;
using Application.Services;
using Core.Exceptions;
using Moq;
using Shouldly;
using Xunit;
using Xunit.Abstractions;

namespace Application.Tests.Services;

public class DeviceRegistryServiceTests
{
    private readonly ITestOutputHelper _testOutputHelper;
    private readonly Mock<IDeviceRegistryRepository> _repositoryMock;
    private readonly Mock<IUserIdentityService> _userIdentityServiceMock;
    private readonly Mock<IDeviceService> _deviceServiceMock;
    private readonly Mock<ITransactionManager> _transactionManagerMock;
    private readonly DeviceRegistryService _service;
    

    private DeviceRegistryServiceTests(ITestOutputHelper testOutputHelper)
    {
        _testOutputHelper = testOutputHelper;
        _repositoryMock = new Mock<IDeviceRegistryRepository>();
        _deviceServiceMock = new Mock<IDeviceService>();
        _userIdentityServiceMock = new Mock<IUserIdentityService>();
        _transactionManagerMock = new Mock<ITransactionManager>();

        _service = new DeviceRegistryService(
            _repositoryMock.Object,
            _deviceServiceMock.Object,
            _userIdentityServiceMock.Object,
            _transactionManagerMock.Object
        );
    }
    
    public class AssociateDeviceAsync(ITestOutputHelper outputHelper) : DeviceRegistryServiceTests(outputHelper)
    {
        [Fact]
        public async Task AssociateDeviceAsync_ValidUser_ReturnsDeviceId()
        {
            // Arrange
            var userId = Guid.NewGuid();
            var deviceId = Guid.NewGuid();
            var deviceDetails = new Models.DeviceDetails("chrome", "windows", "Mozilla Firefox", "127.0.0.1");
            
            _userIdentityServiceMock.Setup(x => x.ExistsAsync(userId)).ReturnsAsync(true);
            _deviceServiceMock.Setup(x => x.CreateAsync(It.IsAny<Models.DeviceDetails>())).ReturnsAsync(deviceId);
            _repositoryMock.Setup(x => x.GetDeviceIdByFingerprintAsync(userId, It.IsAny<string>())).ReturnsAsync((Guid?)null);
            _repositoryMock.Setup(x => x.CountByUserIdAsync(userId)).ReturnsAsync(0);

            _transactionManagerMock
                .Setup(tm => tm.ExecuteInTransactionAsync(It.IsAny<Func<Task<Guid>>>()))
                .Returns((Func<Task<Guid>> func) => func());
            
            // Act
            var result = await _service.AssociateDeviceAsync(userId, deviceDetails);

            // Assert
            result.ShouldBe(deviceId);
<<<<<<< HEAD
            _repositoryMock.Verify(x => x.SaveAsync(userId, deviceId, It.IsAny<string>()), Times.Once);
        }
        
        [Fact]
        public async Task AssociateDeviceAsync_ExistingFingerprint_ReturnsExistingDeviceId()
        {
            // Arrange
            var userId = Guid.NewGuid();
            var existingDeviceId = Guid.NewGuid();
            var deviceDetails = new Models.DeviceDetails("chrome", "windows", "Mozilla Firefox", "127.0.0.1");
            
            _userIdentityServiceMock.Setup(x => x.ExistsAsync(userId)).ReturnsAsync(true);
            _repositoryMock.Setup(x => x.GetDeviceIdByFingerprintAsync(userId, It.IsAny<string>())).ReturnsAsync(existingDeviceId);
            
            // Act
            var result = await _service.AssociateDeviceAsync(userId, deviceDetails);

            // Assert
            result.ShouldBe(existingDeviceId);
            _deviceServiceMock.Verify(x => x.UpdateLastSeenAsync(existingDeviceId), Times.Once);
            _deviceServiceMock.Verify(x => x.CreateAsync(It.IsAny<Models.DeviceDetails>()), Times.Never);
            _repositoryMock.Verify(x => x.SaveAsync(It.IsAny<Guid>(), It.IsAny<Guid>(), It.IsAny<string>()), Times.Never);
=======
            _repositoryMock.Verify(x => x.SaveAsync(userId, deviceId), Times.Once);
            _transactionManagerMock.Verify(tm => tm.ExecuteInTransactionAsync(It.IsAny<Func<Task<Guid>>>()), Times.Once);
>>>>>>> e0bf2bf2
        }

        [Fact]
        public async Task AssociateDeviceAsync_UserDoesNotExist_ThrowsArgumentException()
        {
            // Arrange
            var userId = Guid.NewGuid();
            var deviceDetails = new Models.DeviceDetails("chrome", "windows", "Mozilla Firefox", "127.0.0.1");
            _userIdentityServiceMock.Setup(x => x.ExistsAsync(userId)).ReturnsAsync(false);

            _transactionManagerMock
                .Setup(tm => tm.ExecuteInTransactionAsync(It.IsAny<Func<Task<Guid>>>()))
                .Returns((Func<Task<Guid>> func) => func());

            // Act & Assert
            await Should.ThrowAsync<ArgumentException>(() =>
                _service.AssociateDeviceAsync(userId, deviceDetails)
            );
<<<<<<< HEAD

            _deviceServiceMock.Verify(x => x.CreateAsync(It.IsAny<Models.DeviceDetails>()), Times.Never);
            _repositoryMock.Verify(x => x.SaveAsync(It.IsAny<Guid>(), It.IsAny<Guid>(), It.IsAny<string>()), Times.Never);
        }
        
        [Fact]
        public async Task AssociateDeviceAsync_DeviceLimitReached_ThrowsBusinessRuleViolationException()
        {
            // Arrange
            var userId = Guid.NewGuid();
            var deviceDetails = new Models.DeviceDetails("chrome", "windows", "Mozilla Firefox", "127.0.0.1");
            
            _userIdentityServiceMock.Setup(x => x.ExistsAsync(userId)).ReturnsAsync(true);
            _repositoryMock.Setup(x => x.GetDeviceIdByFingerprintAsync(userId, It.IsAny<string>())).ReturnsAsync((Guid?)null);
            _repositoryMock.Setup(x => x.CountByUserIdAsync(userId)).ReturnsAsync(5); // Max antal enheder 
            
            // Act & Assert
            await Should.ThrowAsync<BusinessRuleViolationException>(() =>
                _service.AssociateDeviceAsync(userId, deviceDetails)
            );
            
            _deviceServiceMock.Verify(x => x.CreateAsync(It.IsAny<Models.DeviceDetails>()), Times.Never);
            _repositoryMock.Verify(x => x.SaveAsync(It.IsAny<Guid>(), It.IsAny<Guid>(), It.IsAny<string>()), Times.Never);
=======
            
            _deviceServiceMock.Verify(x => x.CreateAsync(It.IsAny<string>(), It.IsAny<string>()), Times.Never);
            _repositoryMock.Verify(x => x.SaveAsync(It.IsAny<Guid>(), It.IsAny<Guid>()), Times.Never);
            _transactionManagerMock.Verify(tm => tm.ExecuteInTransactionAsync(It.IsAny<Func<Task<Guid>>>()), Times.Once);
>>>>>>> e0bf2bf2
        }
    }
}<|MERGE_RESOLUTION|>--- conflicted
+++ resolved
@@ -59,7 +59,6 @@
 
             // Assert
             result.ShouldBe(deviceId);
-<<<<<<< HEAD
             _repositoryMock.Verify(x => x.SaveAsync(userId, deviceId, It.IsAny<string>()), Times.Once);
         }
         
@@ -74,6 +73,10 @@
             _userIdentityServiceMock.Setup(x => x.ExistsAsync(userId)).ReturnsAsync(true);
             _repositoryMock.Setup(x => x.GetDeviceIdByFingerprintAsync(userId, It.IsAny<string>())).ReturnsAsync(existingDeviceId);
             
+            _transactionManagerMock
+                .Setup(tm => tm.ExecuteInTransactionAsync(It.IsAny<Func<Task<Guid>>>()))
+                .Returns<Func<Task<Guid>>>(async operation => await operation());
+            
             // Act
             var result = await _service.AssociateDeviceAsync(userId, deviceDetails);
 
@@ -82,10 +85,7 @@
             _deviceServiceMock.Verify(x => x.UpdateLastSeenAsync(existingDeviceId), Times.Once);
             _deviceServiceMock.Verify(x => x.CreateAsync(It.IsAny<Models.DeviceDetails>()), Times.Never);
             _repositoryMock.Verify(x => x.SaveAsync(It.IsAny<Guid>(), It.IsAny<Guid>(), It.IsAny<string>()), Times.Never);
-=======
-            _repositoryMock.Verify(x => x.SaveAsync(userId, deviceId), Times.Once);
             _transactionManagerMock.Verify(tm => tm.ExecuteInTransactionAsync(It.IsAny<Func<Task<Guid>>>()), Times.Once);
->>>>>>> e0bf2bf2
         }
 
         [Fact]
@@ -104,7 +104,6 @@
             await Should.ThrowAsync<ArgumentException>(() =>
                 _service.AssociateDeviceAsync(userId, deviceDetails)
             );
-<<<<<<< HEAD
 
             _deviceServiceMock.Verify(x => x.CreateAsync(It.IsAny<Models.DeviceDetails>()), Times.Never);
             _repositoryMock.Verify(x => x.SaveAsync(It.IsAny<Guid>(), It.IsAny<Guid>(), It.IsAny<string>()), Times.Never);
@@ -121,6 +120,10 @@
             _repositoryMock.Setup(x => x.GetDeviceIdByFingerprintAsync(userId, It.IsAny<string>())).ReturnsAsync((Guid?)null);
             _repositoryMock.Setup(x => x.CountByUserIdAsync(userId)).ReturnsAsync(5); // Max antal enheder 
             
+            _transactionManagerMock
+                .Setup(tm => tm.ExecuteInTransactionAsync(It.IsAny<Func<Task<Guid>>>()))
+                .Returns<Func<Task<Guid>>>(async operation => await operation());
+            
             // Act & Assert
             await Should.ThrowAsync<BusinessRuleViolationException>(() =>
                 _service.AssociateDeviceAsync(userId, deviceDetails)
@@ -128,12 +131,7 @@
             
             _deviceServiceMock.Verify(x => x.CreateAsync(It.IsAny<Models.DeviceDetails>()), Times.Never);
             _repositoryMock.Verify(x => x.SaveAsync(It.IsAny<Guid>(), It.IsAny<Guid>(), It.IsAny<string>()), Times.Never);
-=======
-            
-            _deviceServiceMock.Verify(x => x.CreateAsync(It.IsAny<string>(), It.IsAny<string>()), Times.Never);
-            _repositoryMock.Verify(x => x.SaveAsync(It.IsAny<Guid>(), It.IsAny<Guid>()), Times.Never);
             _transactionManagerMock.Verify(tm => tm.ExecuteInTransactionAsync(It.IsAny<Func<Task<Guid>>>()), Times.Once);
->>>>>>> e0bf2bf2
         }
     }
 }