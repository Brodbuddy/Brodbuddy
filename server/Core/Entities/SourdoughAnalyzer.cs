﻿using System;
using System.Collections.Generic;

namespace Core.Entities;

public partial class SourdoughAnalyzer
{
    public Guid Id { get; set; }

    public string MacAddress { get; set; } = null!;

    public string? Name { get; set; }

    public string? FirmwareVersion { get; set; }

    public string? ActivationCode { get; set; }

    public bool IsActivated { get; set; }

    public DateTime? ActivatedAt { get; set; }

    public DateTime? LastSeen { get; set; }

    public DateTime CreatedAt { get; set; }

    public DateTime UpdatedAt { get; set; }

<<<<<<< HEAD
    public virtual ICollection<FirmwareUpdate> FirmwareUpdates { get; set; } = new List<FirmwareUpdate>();
=======
    public virtual ICollection<AnalyzerReading> AnalyzerReadings { get; set; } = new List<AnalyzerReading>();
>>>>>>> 0e27f470

    public virtual ICollection<UserAnalyzer> UserAnalyzers { get; set; } = new List<UserAnalyzer>();
}
<|MERGE_RESOLUTION|>--- conflicted
+++ resolved
@@ -1,35 +1,32 @@
-﻿using System;
-using System.Collections.Generic;
-
-namespace Core.Entities;
-
-public partial class SourdoughAnalyzer
-{
-    public Guid Id { get; set; }
-
-    public string MacAddress { get; set; } = null!;
-
-    public string? Name { get; set; }
-
-    public string? FirmwareVersion { get; set; }
-
-    public string? ActivationCode { get; set; }
-
-    public bool IsActivated { get; set; }
-
-    public DateTime? ActivatedAt { get; set; }
-
-    public DateTime? LastSeen { get; set; }
-
-    public DateTime CreatedAt { get; set; }
-
-    public DateTime UpdatedAt { get; set; }
-
-<<<<<<< HEAD
-    public virtual ICollection<FirmwareUpdate> FirmwareUpdates { get; set; } = new List<FirmwareUpdate>();
-=======
-    public virtual ICollection<AnalyzerReading> AnalyzerReadings { get; set; } = new List<AnalyzerReading>();
->>>>>>> 0e27f470
-
-    public virtual ICollection<UserAnalyzer> UserAnalyzers { get; set; } = new List<UserAnalyzer>();
-}
+﻿using System;
+using System.Collections.Generic;
+
+namespace Core.Entities;
+
+public partial class SourdoughAnalyzer
+{
+    public Guid Id { get; set; }
+
+    public string MacAddress { get; set; } = null!;
+
+    public string? Name { get; set; }
+
+    public string? FirmwareVersion { get; set; }
+
+    public string? ActivationCode { get; set; }
+
+    public bool IsActivated { get; set; }
+
+    public DateTime? ActivatedAt { get; set; }
+
+    public DateTime? LastSeen { get; set; }
+
+    public DateTime CreatedAt { get; set; }
+
+    public DateTime UpdatedAt { get; set; }
+
+    public virtual ICollection<FirmwareUpdate> FirmwareUpdates { get; set; } = new List<FirmwareUpdate>();
+    public virtual ICollection<AnalyzerReading> AnalyzerReadings { get; set; } = new List<AnalyzerReading>();
+
+    public virtual ICollection<UserAnalyzer> UserAnalyzers { get; set; } = new List<UserAnalyzer>();
+}