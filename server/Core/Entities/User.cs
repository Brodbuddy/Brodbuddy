--- conflicted
+++ resolved
@@ -11,14 +11,9 @@
 
     public DateTime CreatedAt { get; set; }
 
-<<<<<<< HEAD
-    public DateTime CreatedAt { get; set; }
-
     public virtual ICollection<DeviceRegistry> DeviceRegistries { get; set; } = new List<DeviceRegistry>();
 
     public virtual ICollection<TokenContext> TokenContexts { get; set; } = new List<TokenContext>();
-}
-=======
+
     public virtual ICollection<VerificationContext> VerificationContexts { get; set; } = new List<VerificationContext>();
-}
->>>>>>> 8144a55f
+}