--- conflicted
+++ resolved
@@ -398,7 +398,11 @@
         "resolved": "13.0.3",
         "contentHash": "HrC5BXdl00IP9zeV+0Z848QWPAoCr9P3bDEZguI+gkLcBKAOxix/tLEAAHC+UvDNPv4a2d18lOReHMOagPa+zQ=="
       },
-<<<<<<< HEAD
+      "NLog": {
+        "type": "Transitive",
+        "resolved": "5.2.3",
+        "contentHash": "rHTNRtQF5qYqLutSR9ldUWXglKym/KA1R6GKw4JtDvza8i5+kgfmeKH75Ccn1noeJIOjHLXorphMxKk3EiN2tg=="
+      },
       "Pipelines.Sockets.Unofficial": {
         "type": "Transitive",
         "resolved": "2.2.8",
@@ -406,12 +410,6 @@
         "dependencies": {
           "System.IO.Pipelines": "5.0.1"
         }
-=======
-      "NLog": {
-        "type": "Transitive",
-        "resolved": "5.2.3",
-        "contentHash": "rHTNRtQF5qYqLutSR9ldUWXglKym/KA1R6GKw4JtDvza8i5+kgfmeKH75Ccn1noeJIOjHLXorphMxKk3EiN2tg=="
->>>>>>> 55782925
       },
       "Portable.BouncyCastle": {
         "type": "Transitive",
@@ -428,7 +426,6 @@
         "resolved": "9.0.3",
         "contentHash": "cBA+28xDW33tSiGht/H8xvr8lnaCrgJ7EdO348AfSGsX4PPJUOULKxny/cc9DVNGExaCrtqagsnm5M2mkWIZ+g=="
       },
-<<<<<<< HEAD
       "System.Diagnostics.EventLog": {
         "type": "Transitive",
         "resolved": "9.0.3",
@@ -438,17 +435,11 @@
         "type": "Transitive",
         "resolved": "9.0.3",
         "contentHash": "aP1Qh9llcEmo0qN+VKvVDHFMe5Cqpfb1VjhBO7rjmxCXtLs3IfVSOiNqqLBZ/4Qbcr4J0SDdJq9S7EKAGpnwEA=="
-=======
-      "System.IO.Pipelines": {
-        "type": "Transitive",
-        "resolved": "7.0.0",
-        "contentHash": "jRn6JYnNPW6xgQazROBLSfpdoczRw694vO5kKvMcNnpXuolEixUyw6IBuBs2Y2mlSX/LdLvyyWmfXhaI3ND1Yg=="
       },
       "System.Reactive": {
         "type": "Transitive",
         "resolved": "6.0.0",
         "contentHash": "31kfaW4ZupZzPsI5PVe77VhnvFF55qgma7KZr/E0iFTs6fmdhhG8j0mgEx620iLTey1EynOkEfnyTjtNEpJzGw=="
->>>>>>> 55782925
       },
       "System.Reflection.TypeExtensions": {
         "type": "Transitive",
@@ -476,7 +467,6 @@
           "Microsoft.NETCore.Platforms": "2.0.0"
         }
       },
-<<<<<<< HEAD
       "System.Text.Encodings.Web": {
         "type": "Transitive",
         "resolved": "9.0.3",
@@ -489,7 +479,8 @@
         "dependencies": {
           "System.IO.Pipelines": "9.0.3",
           "System.Text.Encodings.Web": "9.0.3"
-=======
+        }
+      },
       "System.Threading.Channels": {
         "type": "Transitive",
         "resolved": "8.0.0",
@@ -504,7 +495,6 @@
           "Microsoft.IO.RecyclableMemoryStream": "3.0.0",
           "System.Reactive": "6.0.0",
           "System.Threading.Channels": "8.0.0"
->>>>>>> 55782925
         }
       },
       "application": {
