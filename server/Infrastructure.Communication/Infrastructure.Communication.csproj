﻿<Project Sdk="Microsoft.NET.Sdk">

    <ItemGroup>
        <ProjectReference Include="..\Application\Application.csproj"/>
    </ItemGroup>

    <ItemGroup>
<<<<<<< HEAD
        <PackageReference Include="brodbuddy.websocket" Version="0.0.14" />
=======
        <PackageReference Include="HiveMQtt" Version="0.26.1"/>
>>>>>>> 55782925
        <PackageReference Include="FluentEmail.MailKit" Version="3.0.2"/>
        <PackageReference Include="Microsoft.Extensions.Configuration.Abstractions" Version="9.0.3"/>
        <PackageReference Include="Microsoft.Extensions.Hosting" Version="9.0.3" />
        <PackageReference Include="Microsoft.Extensions.Options" Version="9.0.3"/>
        <PackageReference Include="StackExchange.Redis" Version="2.8.31" />
    </ItemGroup>

    <PropertyGroup>
        <TargetFramework>net8.0</TargetFramework>
        <ImplicitUsings>enable</ImplicitUsings>
        <Nullable>enable</Nullable>
        <RootNamespace>Infrastructure.Communication</RootNamespace>
    </PropertyGroup>

</Project><|MERGE_RESOLUTION|>--- conflicted
+++ resolved
@@ -5,11 +5,8 @@
     </ItemGroup>
 
     <ItemGroup>
-<<<<<<< HEAD
         <PackageReference Include="brodbuddy.websocket" Version="0.0.14" />
-=======
         <PackageReference Include="HiveMQtt" Version="0.26.1"/>
->>>>>>> 55782925
         <PackageReference Include="FluentEmail.MailKit" Version="3.0.2"/>
         <PackageReference Include="Microsoft.Extensions.Configuration.Abstractions" Version="9.0.3"/>
         <PackageReference Include="Microsoft.Extensions.Hosting" Version="9.0.3" />
