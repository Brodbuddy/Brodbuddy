﻿using Application;
using Application.Interfaces;
<<<<<<< HEAD
=======
using Application.Services;
>>>>>>> 1859979b
using Infrastructure.Data.Postgres;
using Microsoft.EntityFrameworkCore;
using Microsoft.Extensions.DependencyInjection;
using Microsoft.Extensions.Options;

namespace Infrastructure.Data;

public static class Extensions
{
    public static IServiceCollection AddDataInfrastructure(this IServiceCollection services)
    {
        services.AddDbContext<PostgresDbContext>((service, options) =>
        {
            var provider = services.BuildServiceProvider();
            options.UseNpgsql(provider.GetRequiredService<IOptionsMonitor<AppOptions>>().CurrentValue.Postgres.ConnectionString);
            options.EnableSensitiveDataLogging();
        });
<<<<<<< HEAD
        services.AddScoped<IRefreshTokenRepository, RefreshTokenRepository>();
=======
        
        services.AddScoped<IOtpRepository, PostgresOtpRepository>();
>>>>>>> 1859979b
        return services;
    }
}
<|MERGE_RESOLUTION|>--- conflicted
+++ resolved
@@ -1,9 +1,6 @@
-﻿using Application;
+using Application;
 using Application.Interfaces;
-<<<<<<< HEAD
-=======
 using Application.Services;
->>>>>>> 1859979b
 using Infrastructure.Data.Postgres;
 using Microsoft.EntityFrameworkCore;
 using Microsoft.Extensions.DependencyInjection;
@@ -21,12 +18,9 @@
             options.UseNpgsql(provider.GetRequiredService<IOptionsMonitor<AppOptions>>().CurrentValue.Postgres.ConnectionString);
             options.EnableSensitiveDataLogging();
         });
-<<<<<<< HEAD
+
         services.AddScoped<IRefreshTokenRepository, RefreshTokenRepository>();
-=======
-        
         services.AddScoped<IOtpRepository, PostgresOtpRepository>();
->>>>>>> 1859979b
         return services;
     }
 }
