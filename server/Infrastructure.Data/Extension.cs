--- conflicted
+++ resolved
@@ -21,13 +21,10 @@
         services.AddScoped<IRefreshTokenRepository, PostgresRefreshTokenRepository>();
         services.AddScoped<IOtpRepository, PostgresOtpRepository>();
         services.AddScoped<IUserIdentityRepository, PostgresUserIdentityRepository>();
-<<<<<<< HEAD
         services.AddScoped<IDeviceRepository, PostgresDeviceRepository>();
         services.AddScoped<IDeviceRegistryRepository, PostgresDeviceRegistryRepository>();
         services.AddScoped<IMultiDeviceIdentityRepository, PostgresMultiDeviceIdentityRepository>();
-=======
         services.AddScoped<IIdentityVerificationRepository, PostgresIdentityVerificationRepository>();
->>>>>>> 8144a55f
         return services;
     }
 }
