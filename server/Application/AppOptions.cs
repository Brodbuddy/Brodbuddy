--- conflicted
+++ resolved
@@ -1,10 +1,4 @@
-<<<<<<< HEAD
-﻿namespace Application;
-=======
-﻿
-
 namespace Application;
->>>>>>> 564addf0
 
 public class AppOptions
 {
