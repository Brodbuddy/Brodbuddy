﻿namespace Application;

public class AppOptions
{
    public int PublicPort { get; set; } = 9999;
    public HttpOptions Http { get; init; } = new();
    public WebsocketOptions Websocket { get; init; } = new();
    public EmailOptions Email { get; init; } = new();
    public PostgresOptions Postgres { get; init; } = new();
    public DragonflyOptions Dragonfly { get; init; } = new();
    public MqttOptions Mqtt { get; init; } = new();
    public JwtOptions Jwt { get; init; } = new();
    public SeqOptions Seq { get; init; } = new();
<<<<<<< HEAD
    public TokenOptions Token { get; init; } = new();
=======
    public ZipkinOptions Zipkin { get; init; } = new();
>>>>>>> 209a4211
}

public class HttpOptions
{
    public int Port { get; set; } = 5001;
}

public class WebsocketOptions
{
    public int Port { get; set; } = 8181;
}

public class EmailOptions
{
    public string Host { get; set; } = "localhost";
    public int Port { get; set; } = 1025;
    public string Sender { get; set; } = "Brian Petersen";
    public string FromEmail { get; set; } = "TestMail@test.dk";
}

public class PostgresOptions
{
    public string Host { get; set; } = "localhost";
    public int Port { get; set; } = 5432;
    public string Database { get; set; } = "db";
    public string Username { get; set; } = "user";
    public string Password { get; set; } = "pass";

    public string ConnectionString => $"Host={Host};Port={Port};Database={Database};Username={Username};Password={Password}";
}

public class DragonflyOptions
{
    public string ConnectionString { get; set; } = "localhost:6379";
    public bool AllowAdmin { get; set; } = true;
    public bool AbortOnConnectFail { get; set; }
}

public class MqttOptions
{
    public string Host { get; set; } = "localhost";
    public int MqttPort { get; set; } = 1883;
    public int WebSocketPort { get; set; } = 8080;
    public string Username { get; set; } = "user";
    public string Password { get; set; } = "pass";
}

public class JwtOptions
{
    public string Secret { get; set; } = "dfKDL0Rq26AEQhdHBcQkOvMNjj9S8/thdKhTVzm3UDWXfJ0gePCuWyf48VK9/hk1ID4VHqZjXpYhinms1r+Khg==";
    public int ExpirationMinutes { get; set; } = 15;
    public string Issuer { get; set; } = "localhost:5001";
    public string Audience { get; set; } = "localhost:5173";
}

public class SeqOptions
{
    public string ServerUrl { get; set; } = "http://localhost:5341";
    public string? ApiKey { get; set; }
}

<<<<<<< HEAD
public class TokenOptions
{
    public int RefreshTokenLifeTimeDays { get; set; } = 30;
=======
public class ZipkinOptions
{
    public string? Endpoint { get; set; } = "http://localhost:9411/api/v2/spans"; 
    public double SamplingRate { get; set; } = 0.1; // 10%
>>>>>>> 209a4211
}<|MERGE_RESOLUTION|>--- conflicted
+++ resolved
@@ -11,11 +11,8 @@
     public MqttOptions Mqtt { get; init; } = new();
     public JwtOptions Jwt { get; init; } = new();
     public SeqOptions Seq { get; init; } = new();
-<<<<<<< HEAD
+    public ZipkinOptions Zipkin { get; init; } = new();
     public TokenOptions Token { get; init; } = new();
-=======
-    public ZipkinOptions Zipkin { get; init; } = new();
->>>>>>> 209a4211
 }
 
 public class HttpOptions
@@ -77,14 +74,13 @@
     public string? ApiKey { get; set; }
 }
 
-<<<<<<< HEAD
-public class TokenOptions
-{
-    public int RefreshTokenLifeTimeDays { get; set; } = 30;
-=======
 public class ZipkinOptions
 {
     public string? Endpoint { get; set; } = "http://localhost:9411/api/v2/spans"; 
     public double SamplingRate { get; set; } = 0.1; // 10%
->>>>>>> 209a4211
+}
+
+public class TokenOptions
+{
+    public int RefreshTokenLifeTimeDays { get; set; } = 30;
 }