--- conflicted
+++ resolved
@@ -1,11 +1,7 @@
-<<<<<<< HEAD
-﻿using Application.Interfaces.Data.Repositories;
+using Application.Interfaces.Data.Repositories;
 using Application.Models;
 using Core.Entities;
-=======
-﻿using Application.Interfaces;
-using Application.Interfaces.Data.Repositories;
->>>>>>> e0bf2bf2
+using Application.Interfaces;
 
 namespace Application.Services;
 
@@ -22,11 +18,8 @@
     private readonly IRefreshTokenService _refreshTokenService;
     private readonly IJwtService _jwtService;
     private readonly IUserIdentityService _userIdentityService;
-<<<<<<< HEAD
     private readonly IUserRoleService _userRoleService;
-=======
     private readonly ITransactionManager _transactionManager;
->>>>>>> e0bf2bf2
 
     public MultiDeviceIdentityService(
         IMultiDeviceIdentityRepository repository,
@@ -34,61 +27,39 @@
         IRefreshTokenService refreshTokenService,
         IJwtService jwtService,
         IUserIdentityService userIdentityService,
-<<<<<<< HEAD
-        IUserRoleService userRoleService)
-=======
+        IUserRoleService userRoleService,
         ITransactionManager transactionManager)
->>>>>>> e0bf2bf2
     {
         _repository = repository;
         _deviceRegistryService = deviceRegistryService;
         _refreshTokenService = refreshTokenService;
         _jwtService = jwtService;
         _userIdentityService = userIdentityService;
-<<<<<<< HEAD
         _userRoleService = userRoleService;
-=======
         _transactionManager = transactionManager;
->>>>>>> e0bf2bf2
     }
 
     public async Task<(string accessToken, string refreshToken)> EstablishIdentityAsync(Guid userId,
         DeviceDetails deviceDetails)
     {
         if (Guid.Empty == userId) throw new ArgumentException("UserId cannot be empty");
-<<<<<<< HEAD
         ArgumentNullException.ThrowIfNull(deviceDetails);
-
-        var deviceId = await _deviceRegistryService.AssociateDeviceAsync(userId, deviceDetails);
-=======
-        ArgumentException.ThrowIfNullOrWhiteSpace(browser);
-        ArgumentException.ThrowIfNullOrWhiteSpace(os);
->>>>>>> e0bf2bf2
-
+        
         return await _transactionManager.ExecuteInTransactionAsync(async () =>
         {
-            var deviceId = await _deviceRegistryService.AssociateDeviceAsync(userId, browser, os);
-
+            var deviceId = await _deviceRegistryService.AssociateDeviceAsync(userId, deviceDetails);
             var userInfo = await _userIdentityService.GetAsync(userId);
 
             var (refreshToken, tokenId) = await _refreshTokenService.GenerateAsync();
 
+            var roles = await _userRoleService.GetUserRolesAsync(userId);
+            var firstRole = roles.FirstOrDefault();
             await _repository.SaveIdentityAsync(userId, deviceId, tokenId);
-
-            var accessToken = _jwtService.Generate(
-                userId.ToString(),
-                userInfo.Email,
-                "user");
-
-<<<<<<< HEAD
-        var roles = await _userRoleService.GetUserRolesAsync(userId);
-        var firstRole = roles.FirstOrDefault();
-        var accessToken = _jwtService.Generate(userId.ToString(), userInfo.Email, firstRole?.Name ?? Role.Member);
-=======
+            
+            var accessToken = _jwtService.Generate(userId.ToString(), userInfo.Email, firstRole?.Name ?? Role.Member);
+            
             return (accessToken, refreshToken);
         });
->>>>>>> e0bf2bf2
-
     }
 
     public async Task<(string accessToken, string refreshToken)> RefreshIdentityAsync(string refreshToken)
@@ -103,6 +74,8 @@
 
             var (newRefreshToken, newTokenId) = await _refreshTokenService.RotateAsync(refreshToken);
 
+            var roles = await _userRoleService.GetUserRolesAsync(tokenContext.UserId);
+            var firstRole = roles.FirstOrDefault();
             if (string.IsNullOrEmpty(newRefreshToken))
             {
                 throw new InvalidOperationException("Failed to rotate refresh token");
@@ -111,25 +84,14 @@
             await _refreshTokenService.RevokeAsync(refreshToken);
 
             await _repository.RevokeTokenContextAsync(validateResult.tokenId);
-
-<<<<<<< HEAD
-        await _repository.SaveIdentityAsync(tokenContext.UserId, tokenContext.DeviceId, newTokenId);
-
-        var roles = await _userRoleService.GetUserRolesAsync(tokenContext.UserId);
-        var firstRole = roles.FirstOrDefault();
-        var accessToken = _jwtService.Generate(tokenContext.UserId.ToString(), tokenContext.User.Email, firstRole?.Name ?? Role.Member);
-=======
+            
+            var accessToken = _jwtService.Generate(tokenContext.UserId.ToString(), tokenContext.User.Email, firstRole?.Name ?? Role.Member);
+            
             await _repository.SaveIdentityAsync(
                 tokenContext.UserId,
                 tokenContext.DeviceId,
                 newTokenId);
-
-            var accessToken = _jwtService.Generate(
-                tokenContext.UserId.ToString(),
-                tokenContext.User.Email,
-                "user");
->>>>>>> e0bf2bf2
-
+            
             return (accessToken, newRefreshToken);
         });
     }
