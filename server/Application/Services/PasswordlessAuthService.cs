<<<<<<< HEAD
using Application.Models;
using Core.Entities;
=======
using Application.Interfaces;
>>>>>>> e0bf2bf2

namespace Application.Services;

public interface IPasswordlessAuthService
{
    Task<bool> InitiateLoginAsync(string email);
    Task<(string accessToken, string refreshToken)> CompleteLoginAsync(string email, int code, DeviceDetails deviceDetails);
    Task<(string accessToken, string refreshToken)> RefreshTokenAsync(string? refreshToken);
    Task<(string email, string role)> UserInfoAsync(Guid userId);
}

public class PasswordlessAuthService : IPasswordlessAuthService
{
    private readonly IIdentityVerificationService _identityVerificationService;
    private readonly IMultiDeviceIdentityService _multiDeviceIdentityService;
    private readonly IUserIdentityService _userIdentityService;
<<<<<<< HEAD
    private readonly IUserRoleService _userRoleService;

    public PasswordlessAuthService(IIdentityVerificationService identityVerificationService,
                                   IMultiDeviceIdentityService multiDeviceIdentityService,
                                   IUserIdentityService userIdentityService,
                                   IUserRoleService userRoleService)
=======
    private readonly ITransactionManager _transactionManager;

    public PasswordlessAuthService(
        IIdentityVerificationService identityVerificationService,
        IMultiDeviceIdentityService multiDeviceIdentityService, 
        IUserIdentityService userIdentityService,
        ITransactionManager transactionManager)
>>>>>>> e0bf2bf2
    {
        _identityVerificationService = identityVerificationService;
        _multiDeviceIdentityService = multiDeviceIdentityService;
        _userIdentityService = userIdentityService;
<<<<<<< HEAD
        _userRoleService = userRoleService;
=======
        _transactionManager = transactionManager;
>>>>>>> e0bf2bf2
    }

    public async Task<bool> InitiateLoginAsync(string email)
    {
        return await _identityVerificationService.SendCodeAsync(email);
    }

    public async Task<(string accessToken, string refreshToken)> CompleteLoginAsync(string email, int code, DeviceDetails deviceDetails)
    {
        return await _transactionManager.ExecuteInTransactionAsync(async () =>
        {
            var (verified, userId) = await _identityVerificationService.TryVerifyCodeAsync(email, code);

            if (!verified)
            {
                throw new ArgumentException("Invalid verification code");
            }

<<<<<<< HEAD
        return await _multiDeviceIdentityService.EstablishIdentityAsync(userId, deviceDetails);
=======
            return await _multiDeviceIdentityService.EstablishIdentityAsync(userId, browser, os);
        });
>>>>>>> e0bf2bf2
    }


    public async Task<(string accessToken, string refreshToken)> RefreshTokenAsync(string? refreshToken)
    {
        return await _transactionManager.ExecuteInTransactionAsync(async () =>
        {
            ArgumentException.ThrowIfNullOrWhiteSpace(refreshToken);
            return await _multiDeviceIdentityService.RefreshIdentityAsync(refreshToken);
        });
    }

    public async Task<(string email, string role)> UserInfoAsync(Guid userId)
    {
<<<<<<< HEAD
        var user = await _userIdentityService.GetAsync(userId);
        var roles = await _userRoleService.GetUserRolesAsync(userId);
        var firstRole = roles.FirstOrDefault();
        return (user.Email, role: firstRole?.Name ?? Role.Member);
=======
        return await _transactionManager.ExecuteInTransactionAsync(async () =>
        {
            var user = await _userIdentityService.GetAsync(userId);
            return (user.Email, "user");
        });
>>>>>>> e0bf2bf2
    }
}<|MERGE_RESOLUTION|>--- conflicted
+++ resolved
@@ -1,9 +1,6 @@
-<<<<<<< HEAD
 using Application.Models;
 using Core.Entities;
-=======
 using Application.Interfaces;
->>>>>>> e0bf2bf2
 
 namespace Application.Services;
 
@@ -20,31 +17,21 @@
     private readonly IIdentityVerificationService _identityVerificationService;
     private readonly IMultiDeviceIdentityService _multiDeviceIdentityService;
     private readonly IUserIdentityService _userIdentityService;
-<<<<<<< HEAD
     private readonly IUserRoleService _userRoleService;
-
-    public PasswordlessAuthService(IIdentityVerificationService identityVerificationService,
-                                   IMultiDeviceIdentityService multiDeviceIdentityService,
-                                   IUserIdentityService userIdentityService,
-                                   IUserRoleService userRoleService)
-=======
     private readonly ITransactionManager _transactionManager;
 
     public PasswordlessAuthService(
         IIdentityVerificationService identityVerificationService,
         IMultiDeviceIdentityService multiDeviceIdentityService, 
         IUserIdentityService userIdentityService,
+        IUserRoleService userRoleService,
         ITransactionManager transactionManager)
->>>>>>> e0bf2bf2
     {
         _identityVerificationService = identityVerificationService;
         _multiDeviceIdentityService = multiDeviceIdentityService;
         _userIdentityService = userIdentityService;
-<<<<<<< HEAD
         _userRoleService = userRoleService;
-=======
         _transactionManager = transactionManager;
->>>>>>> e0bf2bf2
     }
 
     public async Task<bool> InitiateLoginAsync(string email)
@@ -57,21 +44,12 @@
         return await _transactionManager.ExecuteInTransactionAsync(async () =>
         {
             var (verified, userId) = await _identityVerificationService.TryVerifyCodeAsync(email, code);
+            if (!verified) throw new ArgumentException("Invalid verification code");
 
-            if (!verified)
-            {
-                throw new ArgumentException("Invalid verification code");
-            }
-
-<<<<<<< HEAD
-        return await _multiDeviceIdentityService.EstablishIdentityAsync(userId, deviceDetails);
-=======
-            return await _multiDeviceIdentityService.EstablishIdentityAsync(userId, browser, os);
+            return await _multiDeviceIdentityService.EstablishIdentityAsync(userId, deviceDetails);
         });
->>>>>>> e0bf2bf2
     }
-
-
+    
     public async Task<(string accessToken, string refreshToken)> RefreshTokenAsync(string? refreshToken)
     {
         return await _transactionManager.ExecuteInTransactionAsync(async () =>
@@ -83,17 +61,12 @@
 
     public async Task<(string email, string role)> UserInfoAsync(Guid userId)
     {
-<<<<<<< HEAD
-        var user = await _userIdentityService.GetAsync(userId);
-        var roles = await _userRoleService.GetUserRolesAsync(userId);
-        var firstRole = roles.FirstOrDefault();
-        return (user.Email, role: firstRole?.Name ?? Role.Member);
-=======
         return await _transactionManager.ExecuteInTransactionAsync(async () =>
         {
             var user = await _userIdentityService.GetAsync(userId);
-            return (user.Email, "user");
+            var roles = await _userRoleService.GetUserRolesAsync(userId);
+            var firstRole = roles.FirstOrDefault();
+            return (user.Email, role: firstRole?.Name ?? Role.Member);
         });
->>>>>>> e0bf2bf2
     }
 }