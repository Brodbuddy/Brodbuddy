using Application.Interfaces;
using Application.Interfaces.Communication.Mail;
using Application.Interfaces.Data.Repositories;

namespace Application.Services;

public interface IIdentityVerificationService
{
    Task<bool> SendCodeAsync(string email);
    Task<(bool verified, Guid userId)> TryVerifyCodeAsync(string email, int code);
}

public class IdentityVerificationService : IIdentityVerificationService
{
    private readonly IOtpService _otpService;
    private readonly IUserIdentityService _userIdentityService;
    private readonly IUserRoleService _userRoleService;
    private readonly IEmailSender _emailService;
    private readonly IIdentityVerificationRepository _identityVerificationRepository;
    private readonly ITransactionManager _transactionManager;
    
    public IdentityVerificationService(
        IOtpService otpService,
        IUserIdentityService userIdentityService,
        IUserRoleService userRoleService,
        IEmailSender emailService,
        IIdentityVerificationRepository identityVerificationRepository,
        ITransactionManager transactionManager)
    {
        _otpService = otpService;
        _userIdentityService = userIdentityService;
        _userRoleService = userRoleService;
        _identityVerificationRepository = identityVerificationRepository;
        _emailService = emailService;
        _transactionManager = transactionManager;
    }
    
    public async Task<bool> SendCodeAsync(string email)
    {
<<<<<<< HEAD
        var userId = await _userIdentityService.CreateAsync(email);
        
        var userRoles = await _userRoleService.GetUserRolesAsync(userId);
        if (!userRoles.Any()) await _userRoleService.AssignRoleAsync(userId, Core.Entities.Role.Member);
=======
        return await _transactionManager.ExecuteInTransactionAsync(async () =>
        {
            var userId = await _userIdentityService.CreateAsync(email);
>>>>>>> e0bf2bf2

            var (otpId, code) = await _otpService.GenerateAsync();

            await _identityVerificationRepository.CreateAsync(userId, otpId);

            var emailContent = "Your verification code is: " + code;
            return await _emailService.SendEmailAsync(email, "Verification Code", emailContent);
        });
    }

    public async Task<(bool verified, Guid userId)> TryVerifyCodeAsync(string email, int code)
    {
        return await _transactionManager.ExecuteInTransactionAsync(async () =>
        {
            var user = await _userIdentityService.GetAsync(email);

            var verificationContext = await _identityVerificationRepository.GetLatestAsync(user.Id);
            if (verificationContext == null)
            {
                return (false, Guid.Empty);
            }

            if (!await _otpService.IsValidAsync(verificationContext.OtpId, code))
            {
                return (false, Guid.Empty);
            }

            await _otpService.MarkAsUsedAsync(verificationContext.OtpId);

            return (true, user.Id);
        });
    }
}<|MERGE_RESOLUTION|>--- conflicted
+++ resolved
@@ -37,17 +37,12 @@
     
     public async Task<bool> SendCodeAsync(string email)
     {
-<<<<<<< HEAD
-        var userId = await _userIdentityService.CreateAsync(email);
-        
-        var userRoles = await _userRoleService.GetUserRolesAsync(userId);
-        if (!userRoles.Any()) await _userRoleService.AssignRoleAsync(userId, Core.Entities.Role.Member);
-=======
         return await _transactionManager.ExecuteInTransactionAsync(async () =>
         {
             var userId = await _userIdentityService.CreateAsync(email);
->>>>>>> e0bf2bf2
-
+            var userRoles = await _userRoleService.GetUserRolesAsync(userId);
+            if (!userRoles.Any()) await _userRoleService.AssignRoleAsync(userId, Core.Entities.Role.Member);
+            
             var (otpId, code) = await _otpService.GenerateAsync();
 
             await _identityVerificationRepository.CreateAsync(userId, otpId);
