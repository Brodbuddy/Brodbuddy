using Application.Models;
using JWT;
using JWT.Algorithms;
using JWT.Builder;
using JWT.Exceptions;
using JWT.Serializers;
using Microsoft.Extensions.Logging;
using Microsoft.Extensions.Options;

<<<<<<< HEAD

=======
>>>>>>> 564addf0
namespace Application.Services;

public interface IJwtService
{
    string Generate(string subject, string email, string role);
    bool TryValidate(string jwt, out JwtClaims validatedClaims);
}

public class JwtService(
    IOptionsMonitor<AppOptions> optionsMonitor,
    TimeProvider timeProvider,
    ILogger<JwtService> logger) : IJwtService
{
    public string Generate(string subject, string email, string role)
    {
        var jwtOptions = optionsMonitor.CurrentValue.Jwt;
        var now = timeProvider.GetUtcNow();

        var tokenBuilder = new JwtBuilder()
            .WithAlgorithm(new HMACSHA512Algorithm())
            .WithSecret(jwtOptions.Secret)
            .WithUrlEncoder(new JwtBase64UrlEncoder())
            .WithJsonSerializer(new JsonNetSerializer())
            .AddClaim("iss", jwtOptions.Issuer)
            .AddClaim("aud", jwtOptions.Audience)
            .AddClaim("iat", now.ToUnixTimeSeconds())
            .AddClaim("exp", now.AddMinutes(jwtOptions.ExpirationMinutes).ToUnixTimeSeconds())
            .AddClaim("jti", Guid.NewGuid().ToString())
            .AddClaim("sub", subject)
            .AddClaim("email", email)
            .AddClaim("role", role)
            .AddHeader(HeaderName.Type, "JWT");

        return tokenBuilder.Encode();
    }

    public bool TryValidate(string jwt, out JwtClaims validatedClaims)
    {
        validatedClaims = null!;

        try
        {
            var jwtOptions = optionsMonitor.CurrentValue.Jwt;
            var timeAdapter = new TimeProviderAdapter(timeProvider);

            var decoded = new JwtBuilder()
                .WithAlgorithm(new HMACSHA512Algorithm())
                .WithSecret(optionsMonitor.CurrentValue.Jwt.Secret)
                .WithUrlEncoder(new JwtBase64UrlEncoder())
                .WithJsonSerializer(new JsonNetSerializer())
                .WithDateTimeProvider(timeAdapter)
                .MustVerifySignature()
                .Decode<JwtClaims>(jwt);

            if (decoded.Iss != jwtOptions.Issuer)
            {
                return false;
            }

            if (decoded.Aud != jwtOptions.Audience)
            {
                return false;
            }

            validatedClaims = decoded;
            return true;
        }
        catch (TokenExpiredException ex)
        {
            logger.LogWarning($"Token expired: {ex.Message}");
            return false;
        }
        catch (SignatureVerificationException ex)
        {
            logger.LogWarning($"Signature verification failed: {ex.Message}");
            return false;
        }
        catch (Exception ex)
        {
            logger.LogError($"An error occurred: {ex.Message}");
            return false;
        }
    }

    private class TimeProviderAdapter(TimeProvider timeProvider) : IDateTimeProvider
    {
        private readonly TimeProvider _timeProvider = timeProvider ?? throw new ArgumentNullException(nameof(timeProvider));

        public DateTimeOffset GetNow() => _timeProvider.GetUtcNow();
    }
}<|MERGE_RESOLUTION|>--- conflicted
+++ resolved
@@ -7,10 +7,6 @@
 using Microsoft.Extensions.Logging;
 using Microsoft.Extensions.Options;
 
-<<<<<<< HEAD
-
-=======
->>>>>>> 564addf0
 namespace Application.Services;
 
 public interface IJwtService
@@ -19,10 +15,7 @@
     bool TryValidate(string jwt, out JwtClaims validatedClaims);
 }
 
-public class JwtService(
-    IOptionsMonitor<AppOptions> optionsMonitor,
-    TimeProvider timeProvider,
-    ILogger<JwtService> logger) : IJwtService
+public class JwtService(IOptionsMonitor<AppOptions> optionsMonitor, TimeProvider timeProvider, ILogger<JwtService> logger) : IJwtService
 {
     public string Generate(string subject, string email, string role)
     {
