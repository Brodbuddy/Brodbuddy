using Application.Interfaces.Communication.Notifiers;
using Application.Interfaces.Communication.Publishers;
using Application.Interfaces.Data.Repositories.Sourdough;
using Core.ValueObjects;

namespace Application.Services.Sourdough;

public interface ISourdoughTelemetryService
{
    Task ProcessSourdoughReadingAsync(Guid analyzerId, SourdoughReading reading);
<<<<<<< HEAD
    Task ProcessDiagnosticsResponseAsync(Guid analyzerId, DiagnosticsResponse diagnostics);
    Task ProcessDiagnosticsRequestAsync(Guid analyzerId);
=======
    Task SaveSourdoughReadingAsync(Guid analyzerId, SourdoughReading reading);
>>>>>>> 0e27f470
}

public class SourdoughTelemetryService : ISourdoughTelemetryService
{
    private readonly IUserNotifier _userNotifier;
    private readonly IAdminNotifier _adminNotifier;
    private readonly ISourdoughAnalyzerRepository _analyzerRepository;
<<<<<<< HEAD
    private readonly IAnalyzerPublisher _analyzerPublisher;
   

    public SourdoughTelemetryService(IUserNotifier userNotifier, IAdminNotifier adminNotifier, ISourdoughAnalyzerRepository analyzerRepository, IAnalyzerPublisher analyzerPublisher)
    {  
        _analyzerRepository = analyzerRepository;
        _userNotifier = userNotifier;
        _adminNotifier = adminNotifier;
        _analyzerPublisher = analyzerPublisher;
=======
    private readonly IAnalyzerReadingRepository _readingRepository;
   
    public SourdoughTelemetryService( IUserNotifier userNotifier, 
        ISourdoughAnalyzerRepository analyzerRepository, IAnalyzerReadingRepository readingRepository)
    {  
        _analyzerRepository = analyzerRepository;
        _userNotifier = userNotifier;
        _readingRepository = readingRepository;
>>>>>>> 0e27f470
    }
    
    public async Task ProcessSourdoughReadingAsync(Guid analyzerId, SourdoughReading reading)
    {
        var ownerId = await _analyzerRepository.GetOwnersUserIdAsync(analyzerId);
        if (ownerId.HasValue)
        { 
            await _userNotifier.NotifySourdoughReadingAsync(ownerId.Value, reading);
        }
    }
<<<<<<< HEAD
    
    public async Task ProcessDiagnosticsResponseAsync(Guid analyzerId, DiagnosticsResponse diagnostics)
    {
        var ownerId = await _analyzerRepository.GetOwnersUserIdAsync(analyzerId);

        if (ownerId.HasValue)
        {
            await _adminNotifier.NotifyDiagnosticsResponseAsync(ownerId.Value, diagnostics);
        }
    }
    
    public async Task ProcessDiagnosticsRequestAsync(Guid analyzerId)
    {
        await _analyzerPublisher.RequestDiagnosticsAsync(analyzerId);
    }}
=======

    public async Task SaveSourdoughReadingAsync(Guid analyzerId, SourdoughReading reading)
    {
        var userId = await _analyzerRepository.GetOwnersUserIdAsync(analyzerId);
        if (userId.HasValue)
        {
            await _readingRepository.SaveReadingAsync(reading, userId.Value, analyzerId);
        }
    }
}
>>>>>>> 0e27f470
<|MERGE_RESOLUTION|>--- conflicted
+++ resolved
@@ -8,12 +8,9 @@
 public interface ISourdoughTelemetryService
 {
     Task ProcessSourdoughReadingAsync(Guid analyzerId, SourdoughReading reading);
-<<<<<<< HEAD
     Task ProcessDiagnosticsResponseAsync(Guid analyzerId, DiagnosticsResponse diagnostics);
     Task ProcessDiagnosticsRequestAsync(Guid analyzerId);
-=======
     Task SaveSourdoughReadingAsync(Guid analyzerId, SourdoughReading reading);
->>>>>>> 0e27f470
 }
 
 public class SourdoughTelemetryService : ISourdoughTelemetryService
@@ -21,26 +18,19 @@
     private readonly IUserNotifier _userNotifier;
     private readonly IAdminNotifier _adminNotifier;
     private readonly ISourdoughAnalyzerRepository _analyzerRepository;
-<<<<<<< HEAD
     private readonly IAnalyzerPublisher _analyzerPublisher;
+    private readonly IAnalyzerReadingRepository _readingRepository;
    
 
-    public SourdoughTelemetryService(IUserNotifier userNotifier, IAdminNotifier adminNotifier, ISourdoughAnalyzerRepository analyzerRepository, IAnalyzerPublisher analyzerPublisher)
+    public SourdoughTelemetryService(IUserNotifier userNotifier, IAdminNotifier adminNotifier, 
+        ISourdoughAnalyzerRepository analyzerRepository, IAnalyzerPublisher analyzerPublisher,
+        IAnalyzerReadingRepository readingRepository)
     {  
         _analyzerRepository = analyzerRepository;
         _userNotifier = userNotifier;
         _adminNotifier = adminNotifier;
         _analyzerPublisher = analyzerPublisher;
-=======
-    private readonly IAnalyzerReadingRepository _readingRepository;
-   
-    public SourdoughTelemetryService( IUserNotifier userNotifier, 
-        ISourdoughAnalyzerRepository analyzerRepository, IAnalyzerReadingRepository readingRepository)
-    {  
-        _analyzerRepository = analyzerRepository;
-        _userNotifier = userNotifier;
         _readingRepository = readingRepository;
->>>>>>> 0e27f470
     }
     
     public async Task ProcessSourdoughReadingAsync(Guid analyzerId, SourdoughReading reading)
@@ -51,7 +41,6 @@
             await _userNotifier.NotifySourdoughReadingAsync(ownerId.Value, reading);
         }
     }
-<<<<<<< HEAD
     
     public async Task ProcessDiagnosticsResponseAsync(Guid analyzerId, DiagnosticsResponse diagnostics)
     {
@@ -66,8 +55,7 @@
     public async Task ProcessDiagnosticsRequestAsync(Guid analyzerId)
     {
         await _analyzerPublisher.RequestDiagnosticsAsync(analyzerId);
-    }}
-=======
+    }
 
     public async Task SaveSourdoughReadingAsync(Guid analyzerId, SourdoughReading reading)
     {
@@ -77,5 +65,4 @@
             await _readingRepository.SaveReadingAsync(reading, userId.Value, analyzerId);
         }
     }
-}
->>>>>>> 0e27f470
+}