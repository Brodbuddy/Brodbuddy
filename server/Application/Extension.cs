--- conflicted
+++ resolved
@@ -7,13 +7,10 @@
     public static IServiceCollection AddApplicationServices(this IServiceCollection services)
     {
         services.AddSingleton(TimeProvider.System); 
+        services.AddScoped<IDeviceService, DeviceService>();
         services.AddScoped<IOtpService, OtpService>();
-<<<<<<< HEAD
-        services.AddScoped<IDeviceService, DeviceService>();
-=======
         services.AddScoped<IUserIdentityService, UserIdentityService>();
         services.AddScoped<IRefreshTokenService, RefreshTokenService>();
->>>>>>> 31ccb510
         return services;
     }
 }