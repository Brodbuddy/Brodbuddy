﻿using Application.Services;
using Microsoft.Extensions.DependencyInjection;
namespace Application;

public static class Extensions
{
    public static IServiceCollection AddApplicationServices(this IServiceCollection services)
    {
        services.AddSingleton(TimeProvider.System); 
<<<<<<< HEAD
        services.AddScoped<IOtpService, OtpService>();
        services.AddScoped<IUserIdentityService, UserIdentityService>();
=======
        services.AddScoped<IRefreshTokenService, RefreshTokenService>();
        services.AddScoped<IOtpService, OtpService>(); 
>>>>>>> e848d4d2
        return services;
    }
}<|MERGE_RESOLUTION|>--- conflicted
+++ resolved
@@ -7,13 +7,9 @@
     public static IServiceCollection AddApplicationServices(this IServiceCollection services)
     {
         services.AddSingleton(TimeProvider.System); 
-<<<<<<< HEAD
         services.AddScoped<IOtpService, OtpService>();
         services.AddScoped<IUserIdentityService, UserIdentityService>();
-=======
         services.AddScoped<IRefreshTokenService, RefreshTokenService>();
-        services.AddScoped<IOtpService, OtpService>(); 
->>>>>>> e848d4d2
         return services;
     }
 }