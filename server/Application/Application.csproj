<Project Sdk="Microsoft.NET.Sdk">

  <ItemGroup>
    <ProjectReference Include="..\Core\Core.csproj" />
  </ItemGroup>

  <ItemGroup>
<<<<<<< HEAD
    <PackageReference Include="JWT" Version="11.0.0" />
  </ItemGroup>

  <ItemGroup>
    <Reference Include="Microsoft.Extensions.Logging.Abstractions">
      <HintPath>..\..\..\..\.nuget\packages\microsoft.extensions.logging.abstractions\9.0.3\lib\net8.0\Microsoft.Extensions.Logging.Abstractions.dll</HintPath>
    </Reference>
    <Reference Include="Microsoft.Extensions.Options">
      <HintPath>..\..\..\..\.nuget\packages\microsoft.extensions.options\9.0.3\lib\net8.0\Microsoft.Extensions.Options.dll</HintPath>
    </Reference>
  </ItemGroup>

=======
    <PackageReference Include="Microsoft.Extensions.DependencyInjection.Abstractions" Version="9.0.3" />
    <PackageReference Include="Microsoft.Extensions.Logging.Abstractions" Version="9.0.3" />
  </ItemGroup>
   
>>>>>>> bfc30327
  <PropertyGroup>
    <TargetFramework>net8.0</TargetFramework>
    <ImplicitUsings>enable</ImplicitUsings>
    <Nullable>enable</Nullable>
  </PropertyGroup>

</Project><|MERGE_RESOLUTION|>--- conflicted
+++ resolved
@@ -5,29 +5,15 @@
   </ItemGroup>
 
   <ItemGroup>
-<<<<<<< HEAD
     <PackageReference Include="JWT" Version="11.0.0" />
-  </ItemGroup>
-
-  <ItemGroup>
-    <Reference Include="Microsoft.Extensions.Logging.Abstractions">
-      <HintPath>..\..\..\..\.nuget\packages\microsoft.extensions.logging.abstractions\9.0.3\lib\net8.0\Microsoft.Extensions.Logging.Abstractions.dll</HintPath>
-    </Reference>
-    <Reference Include="Microsoft.Extensions.Options">
-      <HintPath>..\..\..\..\.nuget\packages\microsoft.extensions.options\9.0.3\lib\net8.0\Microsoft.Extensions.Options.dll</HintPath>
-    </Reference>
-  </ItemGroup>
-
-=======
+    <PackageReference Include="Microsoft.Extensions.Options" Version="9.0.3" />
     <PackageReference Include="Microsoft.Extensions.DependencyInjection.Abstractions" Version="9.0.3" />
     <PackageReference Include="Microsoft.Extensions.Logging.Abstractions" Version="9.0.3" />
   </ItemGroup>
    
->>>>>>> bfc30327
   <PropertyGroup>
     <TargetFramework>net8.0</TargetFramework>
     <ImplicitUsings>enable</ImplicitUsings>
     <Nullable>enable</Nullable>
   </PropertyGroup>
-
 </Project>