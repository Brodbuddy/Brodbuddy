name: CI/CD Pipeline

on:
  push:
    paths:
      - 'server/**'
      - 'client/**'
      - 'PlaywrightTests/**'
      - 'Directory.Build.props'
      - '.github/**'
    branches:
      - '**'

jobs:
  continuous-integration:
<<<<<<< HEAD
    name: Continuous integration 
=======
    name: Continuous integration
>>>>>>> a227b194
    runs-on: ubuntu-latest
    steps:
      - name: Checkout code
        uses: actions/checkout@v4
        with:
          fetch-depth: 0

      - name: Install .NET tools
        run: |
          dotnet tool install -g dotnet-sonarscanner
          dotnet tool install -g dotnet-reportgenerator-globaltool

      - name: Initialize SonarQube analysis
        # Kan ikke køre SonarQube ordentlig på flere branches hvis man har Community Edition og Developer koster 500$ om året
        # SonarQube community kan heller ikke køre på PR
        if: (github.ref == 'refs/heads/master')
        env:
          SONARQUBE_PROJECT_KEY: ${{ vars.SONARQUBE_PROJECT_KEY }}
          SONARQUBE_SERVER: ${{ vars.SONARQUBE_SERVER }}
          SONARQUBE_TOKEN: ${{ secrets.SONARQUBE_TOKEN }}
          GITHUB_EVENT_NAME: ${{ github.event_name }}
          GITHUB_PR_NUMBER: ${{ github.event.pull_request.number || '' }}
          GITHUB_HEAD_REF: ${{ github.head_ref }}
          GITHUB_BASE_REF: ${{ github.base_ref }}
          GITHUB_REPOSITORY: ${{ github.repository }}
        run: |
          chmod +x .github/scripts/sonarqube_config.py
          python .github/scripts/sonarqube_config.py

      - name: Cache NuGet packages
        uses: actions/cache@v4
        id: cache-nuget
        with:
          path: ~/.nuget/packages
          key: ${{ runner.os }}-nuget-v1-${{ hashFiles('**/nuget.config', '**/*.csproj') }}
          restore-keys: |
            ${{ runner.os }}-nuget-v1-

      - name: Set up NuGet Authentication for GitHub Packages
        run: |
          echo "GITHUB_USERNAME=${{ github.actor }}" >> $GITHUB_ENV
          echo "GITHUB_TOKEN=${{ secrets.GITHUB_TOKEN }}" >> $GITHUB_ENV

      - name: Restore dependencies
        run: dotnet restore

      - name: Build
        run: dotnet build --no-restore

      - name: Run .NET tests
        run: |
          chmod +x .github/scripts/run_dotnet_tests.py
          python .github/scripts/run_dotnet_tests.py

      - name: Generate test summary
        if: always()
        run: |
          chmod +x .github/scripts/generate_test_summary.py
          python .github/scripts/generate_test_summary.py

      - name: Generate code coverage report
        if: always()
        run: |
          chmod +x .github/scripts/generate_coverage_report.py
          python .github/scripts/generate_coverage_report.py

      - name: Complete SonarQube analysis
        if: always() && (github.ref == 'refs/heads/master')
        run: |
          dotnet sonarscanner end \
          /d:sonar.token="${{ secrets.SONARQUBE_TOKEN }}"

      - name: Install Python dependencies # Skal bruges i 'Generate SonarQube Summary' for at hente data fra SonarQube server
        if: always() && (github.ref == 'refs/heads/master')
        run: pip install requests

      - name: Generate SonarQube Summary
        if: always() && (github.ref == 'refs/heads/master')
        env:
          SONARQUBE_SERVER: ${{ vars.SONARQUBE_SERVER }}
          SONARQUBE_TOKEN: ${{ secrets.SONARQUBE_TOKEN }}
          SONARQUBE_PROJECT_KEY: ${{ vars.SONARQUBE_PROJECT_KEY }}
        run: |
          chmod +x .github/scripts/generate_sonarqube_summary.py
          python .github/scripts/generate_sonarqube_summary.py

      - name: Upload test report
        uses: actions/upload-artifact@v4
        if: always()
        with:
          name: test-report
          path: '**/TestResults/*.html'
          retention-days: 7

      - name: Upload code coverage report
        if: always()
        uses: actions/upload-artifact@v4
        with:
          name: coverage-report
          path: coverage-report
          retention-days: 7

  mutation-tests:
    name: Running mutation tests
    strategy:
      matrix:
        include:
          - project_dir: 'server/Infrastructure.Data'
            project: 'Infrastructure.Data.csproj'
            test_project: '../tests/Infrastructure.Data.Tests/Infrastructure.Data.Tests.csproj'
          - project_dir: 'server/Infrastructure.Communication'
            project: 'Infrastructure.Communication.csproj'
            test_project: '../tests/Infrastructure.Communication.Tests/Infrastructure.Communication.Tests.csproj'
          - project_dir: 'server/Infrastructure.Monitoring'
            project: 'Infrastructure.Monitoring.csproj'
            test_project: '../tests/Infrastructure.Monitoring.Tests/Infrastructure.Monitoring.Tests.csproj'
          - project_dir: 'server/Application'
            project: 'Application.csproj'
            test_project: '../tests/Application.Tests/Application.Tests.csproj'
          - project_dir: 'server/Core'
            project: 'Core.csproj'
            test_project: '../tests/Core.Tests/Core.Tests.csproj'
          - project_dir: 'server/Api.Mqtt'
            project: 'Api.Mqtt.csproj'
            test_project: '../tests/Api.Mqtt.Tests/Api.Mqtt.Tests.csproj'
          - project_dir: 'server/Api.Http'
            project: 'Api.Http.csproj'
            test_project: '../tests/Api.Http.Tests/Api.Http.Tests.csproj'
          - project_dir: 'server/Api.Websocket'
            project: 'Api.Websocket.csproj'
            test_project: '../tests/Api.Websocket.Tests/Api.Websocket.Tests.csproj'
      fail-fast: false
    runs-on: ubuntu-latest
    steps:
      - name: Checkout code
        uses: actions/checkout@v4
        with:
          fetch-depth: 0

      - name: Install .NET tools
        run: |
          dotnet tool install -g dotnet-stryker 

      - name: Cache NuGet packages
        uses: actions/cache@v4
        id: cache-nuget
        with:
          path: ~/.nuget/packages
          key: ${{ runner.os }}-nuget-v1-${{ hashFiles('**/nuget.config', '**/*.csproj') }}
          restore-keys: |
            ${{ runner.os }}-nuget-v1-

      - name: Set up NuGet Authentication for GitHub Packages
        run: |
          echo "GITHUB_USERNAME=${{ github.actor }}" >> $GITHUB_ENV
          echo "GITHUB_TOKEN=${{ secrets.GITHUB_TOKEN }}" >> $GITHUB_ENV

      - name: Restore dependencies
        run: dotnet restore

      - name: Build
        run: dotnet build --no-restore

      - name: Run Stryker mutation tests
        # Har ikke threshold med her for at kunne få summary
        # Men se sidste trin i dette som tjekker for om vi rammer 80%
        run: |
          PROJECT_DIR=$(dirname "${{ matrix.project }}")
          PROJECT_NAME=$(basename "${{ matrix.project_dir }}")
          echo "PROJECT_NAME=$PROJECT_NAME" >> $GITHUB_ENV
          CORE_COUNT=$(nproc)
          echo "Detected $CORE_COUNT cores"
          SAFE_NAME=$(echo "${{ matrix.project }}" | tr '/' '_')
          OUTPUT_DIR="${GITHUB_WORKSPACE}/StrykerOutput_${SAFE_NAME}"
          echo "OUTPUT_DIR=${OUTPUT_DIR}" >> $GITHUB_ENV
          cd ${{ matrix.project_dir }}
          dotnet stryker \
            --project ${{ matrix.project }} \
            --test-project ${{ matrix.test_project }} \
            --output "${OUTPUT_DIR}" \
            --concurrency $CORE_COUNT \
            --reporter "json" \
            --reporter "html" \
            --config-file "${GITHUB_WORKSPACE}/stryker-config.json" \
            | tee "${GITHUB_WORKSPACE}/stryker-output-${SAFE_NAME}.log"

      - name: Upload Stryker JSON report
        if: always()
        uses: actions/upload-artifact@v4
        with:
          name: mutation-json-report-${{ strategy.job-index }}
          path: ${{ env.OUTPUT_DIR }}/reports/mutation-report.json
          retention-days: 1 # Skal kun bruges til næste job

      - name: Upload Stryker HTML report
        if: always()
        uses: actions/upload-artifact@v4
        with:
          name: stryker-html-report-${{ env.PROJECT_NAME }}
          path: ${{ env.OUTPUT_DIR }}/reports/mutation-report.html
          retention-days: 7
  
  aggregate-mutation-results:
    name: Aggregating mutation results
    runs-on: ubuntu-latest
    needs: mutation-tests
    if: always() # For at få overordnet summary tabel selvom en fejler
    steps:
      - name: Checkout code
        uses: actions/checkout@v4

      - name: Download all JSON reports
        uses: actions/download-artifact@v4
        with:
          pattern: mutation-json-report-*
          path: all-mutation-reports

      - name: List downloaded files
        run: ls -R all-mutation-reports

      - name: Aggregate reports and generate final summary
        id: aggregate
        run: |
          chmod +x .github/scripts/aggregate_mutation_summary.py
          python .github/scripts/aggregate_mutation_summary.py ./all-mutation-reports

      - name: Check final mutation threshold (80%)
        env:
          FINAL_MUTATION_SCORE: ${{ env.MUTATION_SCORE_FLOAT }}
        run: |
          echo "Checking final mutation score: $FINAL_MUTATION_SCORE%"
          if [[ -z "$FINAL_MUTATION_SCORE" ]]; then
            echo "::error::Could not determine final mutation score float value."
            exit 1
          fi
          if (( $(echo "$FINAL_MUTATION_SCORE < 80" | bc -l) )); then
            echo "::error::Overall Mutation score ($FINAL_MUTATION_SCORE%) is below threshold (80%)"
            exit 1
          else
            echo "Overall Mutation score ($FINAL_MUTATION_SCORE%) meets or exceeds threshold requirement (80%)"
          fi
  
  build-iot-firmware:
    name: Build IoT firmware
    runs-on: ubuntu-latest
    if: success() && (github.ref == 'refs/heads/master')
    needs: [ aggregate-mutation-results, continuous-integration ]
    outputs:
      iot_firmware_artifact_name: ${{ steps.build-iot.outputs.firmware_artifact_name }}
    steps:
      - name: Checkout repository
        uses: actions/checkout@v4

      - name: Set variables
        id: vars
        run: echo "sha=$(git rev-parse --short HEAD)" >> $GITHUB_OUTPUT

      - name: Install PlatformIO
        run: pip install platformio

      - name: Build IoT firmware
        id: build-iot
        run: |
          pio run -d iot/ -e dfrobot_firebeetle2_esp32e
          FIRMWARE_PATH=$(find iot/.pio/build/dfrobot_firebeetle2_esp32e/ -name 'firmware.bin' -print -quit)
          if [ -z "$FIRMWARE_PATH" ]; then echo "::error::Firmware.bin not found!"; exit 1; fi
          FIRMWARE_TARGET_NAME="firmware-${{ steps.vars.outputs.sha }}.bin"
          cp "$FIRMWARE_PATH" "$FIRMWARE_TARGET_NAME"
          echo "firmware_artifact_name=${FIRMWARE_TARGET_NAME}" >> $GITHUB_OUTPUT 

      - name: Upload IoT firmware artifact
        uses: actions/upload-artifact@v4
        with:
          name: iot-firmware-${{ steps.vars.outputs.sha }}
          path: ${{ steps.build-iot.outputs.firmware_artifact_name }}
          retention-days: 7
  
  build-backend-image:
    name: Build backend Docker image
    runs-on: ubuntu-latest
    if: success() && (github.ref == 'refs/heads/master')
    needs: [ aggregate-mutation-results, continuous-integration ]
    permissions:
      contents: read
      packages: write
    outputs:
      server_image_ci_tag: ${{ steps.build-push-docker.outputs.server_image_ci_tag }}
    steps:
      - name: Checkout repository
        uses: actions/checkout@v4

      - name: Set variables
        id: vars
        run: echo "sha=$(git rev-parse --short HEAD)" >> $GITHUB_OUTPUT

      - name: Login to GHCR
        uses: docker/login-action@v3
        with:
          registry: ghcr.io
          username: ${{ github.actor }}
          password: ${{ secrets.GITHUB_TOKEN }}

      - name: Set lowercase repository name
        id: repo-name
        run: echo "REPO_NAME=$(echo ${{ github.repository }} | tr '[:upper:]' '[:lower:]')" >> $GITHUB_ENV

      - name: Build and push Docker image
        id: build-push-docker
        env:
          REPO_NAME: ${{ env.REPO_NAME }}
          TAG: ${{ steps.vars.outputs.sha }}
          GITHUB_TOKEN: ${{ secrets.GITHUB_TOKEN }}
        run: |
          docker build --secret id=github_token,env=GITHUB_TOKEN \
            --build-arg GITHUB_USERNAME=${{ github.actor }} \
            -t ghcr.io/${REPO_NAME}-backend:${TAG} \
            -f server/Startup/Dockerfile .
          docker push ghcr.io/${REPO_NAME}-backend:${TAG}
          
          echo "server_image_ci_tag=ghcr.io/${REPO_NAME}-backend:${TAG}" >> $GITHUB_OUTPUT
  
  build-frontend-image:
    name: Build frontend Docker image
    runs-on: ubuntu-latest
    if: success() && (github.ref == 'refs/heads/master')
    needs: [ aggregate-mutation-results, continuous-integration ]
    permissions:
      contents: read
      packages: write
    outputs:
      client_image_ci_tag: ${{ steps.build-push-docker.outputs.client_image_ci_tag }}
    steps:
      - name: Checkout repository
        uses: actions/checkout@v4

      - name: Set variables
        id: vars
        run: echo "sha=$(git rev-parse --short HEAD)" >> $GITHUB_OUTPUT

      - name: Login to GHCR
        uses: docker/login-action@v3
        with:
          registry: ghcr.io
          username: ${{ github.actor }}
          password: ${{ secrets.GITHUB_TOKEN }}

      - name: Set lowercase repository name
        id: repo-name
        run: echo "REPO_NAME=$(echo ${{ github.repository }} | tr '[:upper:]' '[:lower:]')" >> $GITHUB_ENV

      - name: Build and push Docker image
        id: build-push-docker
        env:
          REPO_NAME: ${{ env.REPO_NAME }}
          TAG: ${{ steps.vars.outputs.sha }}
          GITHUB_TOKEN: ${{ secrets.GITHUB_TOKEN }}
        run: |
          docker build -t ghcr.io/${REPO_NAME}-frontend:${TAG} -f client/Dockerfile .
          docker push ghcr.io/${REPO_NAME}-frontend:${TAG}
          
          echo "client_image_ci_tag=ghcr.io/${REPO_NAME}-frontend:${TAG}" >> $GITHUB_OUTPUT

  deploy-staging:
    name: Deploy to Staging
    runs-on: ubuntu-latest
    needs: [ build-iot-firmware, build-backend-image, build-frontend-image ]
    if: success() && (github.ref == 'refs/heads/master')
    environment:
      name: staging
<<<<<<< HEAD
      url: http://${{ vars.DOMAIN_NAME }} 
=======
      url: http://${{ vars.DOMAIN_NAME }}
>>>>>>> a227b194
    steps:
      - name: Checkout code
        uses: actions/checkout@v4

      - name: Create .env file
        id: create-dotenv
        run: |
          echo "Creating .env file..."
          cat > .env << EOL
          # --- Frontend environment variables ---
          VITE_HTTP_URL=${{ vars.VITE_HTTP_URL }}
          VITE_WS_URL=${{ vars.VITE_WS_URL }}
          # --- General App Settings ---
          APPOPTIONS__PUBLICPORT=${{ vars.APPOPTIONS__PUBLICPORT }}
          # --- HTTP ---
          APPOPTIONS__HTTP__PORT=${{ vars.APPOPTIONS__HTTP__PORT }}
          # --- Websocket ---
          APPOPTIONS__WEBSOCKET__PORT=${{ vars.APPOPTIONS__WEBSOCKET__PORT }}
          # --- CORS ---
          APPOPTIONS__CORS__ALLOWEDORIGINS__0=${{ vars.APPOPTIONS__CORS__ALLOWEDORIGINS__0 }}
          APPOPTIONS__CORS__ALLOWEDORIGINS__1=${{ vars.APPOPTIONS__CORS__ALLOWEDORIGINS__1 }}
          # --- Email ---
          APPOPTIONS__EMAIL__HOST=${{ vars.APPOPTIONS__EMAIL__HOST }}
          APPOPTIONS__EMAIL__PORT=${{ vars.APPOPTIONS__EMAIL__PORT }}
          APPOPTIONS__EMAIL__SENDER=${{ vars.APPOPTIONS__EMAIL__SENDER }}
          APPOPTIONS__EMAIL__FROMEMAIL=${{ vars.APPOPTIONS__EMAIL__FROMEMAIL }}
          APPOPTIONS__EMAIL__SENDGRIDAPIKEY=${{ secrets.SENDGRID_API_KEY }}
          # --- Postgres ---
          APPOPTIONS__POSTGRES__HOST=${{ vars.APPOPTIONS__POSTGRES__HOST }}
          APPOPTIONS__POSTGRES__PORT=${{ vars.APPOPTIONS__POSTGRES__PORT }}
          APPOPTIONS__POSTGRES__DATABASE=${{ vars.APPOPTIONS__POSTGRES__DATABASE }}
          APPOPTIONS__POSTGRES__USERNAME=${{ secrets.APPOPTIONS__POSTGRES__USERNAME }}
          APPOPTIONS__POSTGRES__PASSWORD=${{ secrets.APPOPTIONS__POSTGRES__PASSWORD }}
          # --- Dragonfly ---
          APPOPTIONS__DRAGONFLY__HOST=${{ vars.APPOPTIONS__DRAGONFLY__HOST }}
          APPOPTIONS__DRAGONFLY__PORT=${{ vars.APPOPTIONS__DRAGONFLY__PORT }}
          APPOPTIONS__DRAGONFLY__ALLOWADMIN=${{ vars.APPOPTIONS__DRAGONFLY__ALLOWADMIN }}
          APPOPTIONS__DRAGONFLY__ABORTONCONNECTFAIL=${{ vars.APPOPTIONS__DRAGONFLY__ABORTONCONNECTFAIL }}
          # --- MQTT ---
          APPOPTIONS__MQTT__HOST=${{ vars.APPOPTIONS__MQTT__HOST }}
          APPOPTIONS__MQTT__MQTTPORT=${{ vars.APPOPTIONS__MQTT__MQTTPORT }}
          APPOPTIONS__MQTT__WEBSOCKETPORT=${{ vars.APPOPTIONS__MQTT__WEBSOCKETPORT }}
          APPOPTIONS__MQTT__USERNAME=${{ secrets.APPOPTIONS__MQTT__USERNAME }}
          APPOPTIONS__MQTT__PASSWORD=${{ secrets.APPOPTIONS__MQTT__PASSWORD }}
          # --- JWT ---
          APPOPTIONS__JWT__SECRET=${{ secrets.APPOPTIONS__JWT__SECRET }}
          APPOPTIONS__JWT__EXPIRATIONMINUTES=${{ vars.APPOPTIONS__JWT__EXPIRATIONMINUTES }}
          APPOPTIONS__JWT__ISSUER=${{ vars.APPOPTIONS__JWT__ISSUER }}
          APPOPTIONS__JWT__AUDIENCE=${{ vars.APPOPTIONS__JWT__AUDIENCE }}
          # --- Seq ---
          APPOPTIONS__SEQ__SERVERURL=${{ vars.APPOPTIONS__SEQ__SERVERURL }}
          APPOPTIONS__SEQ__APIKEY=${{ secrets.APPOPTIONS__SEQ__APIKEY }}
          # --- Zipkin --
          APPOPTIONS__ZIPKIN__ENDPOINT=${{ vars.APPOPTIONS__ZIPKIN__ENDPOINT }}
          EOL
          # --- Image Tags ---
          echo "SERVER_IMAGE_TAG=\"${{ needs.build-backend-image.outputs.server_image_ci_tag }}\"" >> .env
          echo "CLIENT_IMAGE_TAG=\"${{ needs.build-frontend-image.outputs.client_image_ci_tag }}\"" >> .env

      - name: Create Nginx .env file
        id: create-dotenv-nginx
        run: |
          cat > .env_nginx << EOL
          SERVER_NAME=${{ vars.DOMAIN_NAME }}
          API_SERVER_NAME=${{ vars.API_SERVER_NAME }} 
          SSL_CERT_PATH=/etc/ssl/certs/nginx-selfsigned.crt
          SSL_KEY_PATH=/etc/ssl/private/nginx-selfsigned.key 
          EOL

      - name: Copy files to server
        uses: appleboy/scp-action@v0.1.7
        with:
          host: ${{ vars.SERVER_IP }}
          username: ${{ vars.SERVER_USERNAME }}
          key: ${{ secrets.SERVER_SSH_KEY }}
          source: "docker-compose.yml,.env,.env_nginx,deploy/nginx/nginx.template.conf,db/migrations/**"
          target: ${{ vars.APP_DIR }}

      - name: Prepare server
        uses: appleboy/ssh-action@v1.2.1
        with:
          host: ${{ vars.SERVER_IP }}
          username: ${{ vars.SERVER_USERNAME }}
          key: ${{ secrets.SERVER_SSH_KEY }}
          script: |
            set -e
            APP_DIR="${{ vars.APP_DIR }}"
            NGINX_CONFIG_VOL_PATH="${{ vars.NGINX_CONFIG_VOL_PATH }}"
            NGINX_CONTAINER_NAME="${{ vars.NGINX_CONTAINER_NAME }}"
            
            cd $APP_DIR
            set -a; source .env_nginx; set +a
            envsubst '${SERVER_NAME} ${API_SERVER_NAME}' < ./deploy/nginx/nginx.template.conf > ./nginx.staging.conf
            mkdir -p $NGINX_CONFIG_VOL_PATH
            cp ./nginx.staging.conf $NGINX_CONFIG_VOL_PATH/default.conf
            
            echo "${{ secrets.GHCR_PAT }}" | docker login ghcr.io -u ${{ vars.GHCR_USERNAME }} --password-stdin
            docker compose --env-file .env --profile deploy pull
            docker compose --profile deploy up -d --remove-orphans
            
            echo "Waiting briefly before reloading Nginx..."
            sleep 5
            docker compose exec $NGINX_CONTAINER_NAME nginx -s reload
<<<<<<< HEAD
            
=======
  
>>>>>>> a227b194
  e2e-tests:
    name: Run E2E tests
    runs-on: ubuntu-latest
    needs: [ deploy-staging ]
    if: success() && (github.ref == 'refs/heads/master')
    timeout-minutes: 20
    strategy:
      matrix:
        browser: [ chromium, firefox, webkit ]
      fail-fast: false
    env:
      E2E_TEST_DIR: PlaywrightTests
    steps:
      - name: Checkout repository
        uses: actions/checkout@v4

      - name: Setup .NET
        uses: actions/setup-dotnet@v4
        with:
          dotnet-version: '8.0.x'
          cache: true
          cache-dependency-path: ${{ env.E2E_TEST_DIR }}/packages.lock.json

      - name: Restore dependencies
        run: |
          cd ${{ env.E2E_TEST_DIR }}
          dotnet restore

      - name: Build project
        run: |
          cd ${{ env.E2E_TEST_DIR }}
          dotnet build --no-restore

      - name: Install Playwright browsers
        run: |
          cd ${{ env.E2E_TEST_DIR }}
          pwsh bin/Debug/net8.0/playwright.ps1 install --with-deps ${{ matrix.browser }}

      - name: Run Playwright tests
        run: |
          cd ${{ env.E2E_TEST_DIR }}
          mkdir -p TestResults
          dotnet test \
            --logger "trx;LogFileName=TestResults-${{ matrix.browser }}.trx" \
            --logger "html;LogFileName=TestResults-${{ matrix.browser }}.html" \
            --results-directory "./TestResults"
        env:
          PLAYWRIGHT_TEST_BASE_URL: https://${{ vars.STAGING_DOMAIN_NAME }}
          BROWSER: ${{ matrix.browser }}

      - name: Generate test summary
        if: always()
        run: |
          cd ${{ env.E2E_TEST_DIR }}
          chmod +x ../.github/scripts/generate_test_summary.py
          python ../.github/scripts/generate_test_summary.py

      - name: Upload test results
        if: always()
        uses: actions/upload-artifact@v4
        with:
          name: playwright-report-${{ matrix.browser }}-${{ github.sha }}
          path: ${{ env.E2E_TEST_DIR }}/TestResults
          retention-days: 30

  semantic-release:
    name: Semantic Versioning & Release
    runs-on: ubuntu-latest
    permissions:
      contents: write
      packages: write
    needs: [ e2e-tests, build-iot-firmware, build-backend-image, build-frontend-image ]
    if: success() && (github.ref == 'refs/heads/master')
    outputs:
      version: ${{ steps.semantic.outputs.version }}
      version_tag: ${{ steps.semantic.outputs.version_tag }}
    steps:
      - name: Checkout code
        uses: actions/checkout@v4
        with:
          fetch-depth: 0
<<<<<<< HEAD
          
=======

>>>>>>> a227b194
      - name: Generate semantic version
        id: semantic
        uses: paulhatch/semantic-version@v5.4.0
        with:
          tag_prefix: "v"
          major_pattern: "(MAJOR)"
          minor_pattern: "(MINOR)"
          version_format: "${major}.${minor}.${patch}"
          bump_each_commit: false
          search_commit_body: false
<<<<<<< HEAD
          
=======

>>>>>>> a227b194
      - name: Create and push git tag
        run: |
          git config --local user.email "action@github.com"
          git config --local user.name "GitHub Action"
          git tag ${{ steps.semantic.outputs.version_tag }}
          git push origin ${{ steps.semantic.outputs.version_tag }}
<<<<<<< HEAD
          
=======

>>>>>>> a227b194
      - name: Login to GHCR
        uses: docker/login-action@v3
        with:
          registry: ghcr.io
          username: ${{ github.actor }}
          password: ${{ secrets.GITHUB_TOKEN }}
<<<<<<< HEAD
          
      - name: Set lowercase repository name
        id: repo-name
        run: echo "REPO_NAME=$(echo ${{ github.repository }} | tr '[:upper:]' '[:lower:]')" >> $GITHUB_ENV
        
=======

      - name: Set lowercase repository name
        id: repo-name
        run: echo "REPO_NAME=$(echo ${{ github.repository }} | tr '[:upper:]' '[:lower:]')" >> $GITHUB_ENV

>>>>>>> a227b194
      - name: Tag Docker images with release version
        run: |
          docker pull ${{ needs.build-backend-image.outputs.server_image_ci_tag }}
          docker tag ${{ needs.build-backend-image.outputs.server_image_ci_tag }} ghcr.io/${REPO_NAME}-backend:${{ steps.semantic.outputs.version }}
          docker tag ${{ needs.build-backend-image.outputs.server_image_ci_tag }} ghcr.io/${REPO_NAME}-backend:latest
          docker push ghcr.io/${REPO_NAME}-backend:${{ steps.semantic.outputs.version }}
          docker push ghcr.io/${REPO_NAME}-backend:latest

          docker pull ${{ needs.build-frontend-image.outputs.client_image_ci_tag }}
          docker tag ${{ needs.build-frontend-image.outputs.client_image_ci_tag }} ghcr.io/${REPO_NAME}-frontend:${{ steps.semantic.outputs.version }}
          docker tag ${{ needs.build-frontend-image.outputs.client_image_ci_tag }} ghcr.io/${REPO_NAME}-frontend:latest
          docker push ghcr.io/${REPO_NAME}-frontend:${{ steps.semantic.outputs.version }}
          docker push ghcr.io/${REPO_NAME}-frontend:latest
<<<<<<< HEAD
          
=======

>>>>>>> a227b194
      - name: Get short SHA for artifact download
        run: |
          SHORT_SHA=$(git rev-parse --short HEAD)
          echo "SHORT_SHA=$SHORT_SHA" >> $GITHUB_ENV

      - name: Download SHA-tagged firmware artifact
        uses: actions/download-artifact@v4
        with:
          name: iot-firmware-${{ env.SHORT_SHA }}
          path: firmware-download

      - name: Upload firmware with semantic version
        uses: actions/upload-artifact@v4
        with:
          name: iot-firmware-${{ steps.semantic.outputs.version }}
          path: firmware-download/
          retention-days: 90

      - name: Create simple GitHub release
        uses: actions/create-release@v1
        env:
          GITHUB_TOKEN: ${{ secrets.GITHUB_TOKEN }}
        with:
          tag_name: ${{ steps.semantic.outputs.version_tag }}
          release_name: ${{ steps.semantic.outputs.version }}
          body: |
            **Release ${{ steps.semantic.outputs.version }}**

            🐳 Docker Images:
            - Backend: `ghcr.io/${{ env.REPO_NAME }}-backend:${{ steps.semantic.outputs.version }}`
            - Frontend: `ghcr.io/${{ env.REPO_NAME }}-frontend:${{ steps.semantic.outputs.version }}`

            📱 IoT Firmware: `iot-firmware-${{ steps.semantic.outputs.version }}` (see artifacts)

          draft: false
          prerelease: false<|MERGE_RESOLUTION|>--- conflicted
+++ resolved
@@ -13,11 +13,7 @@
 
 jobs:
   continuous-integration:
-<<<<<<< HEAD
-    name: Continuous integration 
-=======
     name: Continuous integration
->>>>>>> a227b194
     runs-on: ubuntu-latest
     steps:
       - name: Checkout code
@@ -387,11 +383,7 @@
     if: success() && (github.ref == 'refs/heads/master')
     environment:
       name: staging
-<<<<<<< HEAD
       url: http://${{ vars.DOMAIN_NAME }} 
-=======
-      url: http://${{ vars.DOMAIN_NAME }}
->>>>>>> a227b194
     steps:
       - name: Checkout code
         uses: actions/checkout@v4
@@ -495,11 +487,7 @@
             echo "Waiting briefly before reloading Nginx..."
             sleep 5
             docker compose exec $NGINX_CONTAINER_NAME nginx -s reload
-<<<<<<< HEAD
-            
-=======
-  
->>>>>>> a227b194
+
   e2e-tests:
     name: Run E2E tests
     runs-on: ubuntu-latest
@@ -581,11 +569,7 @@
         uses: actions/checkout@v4
         with:
           fetch-depth: 0
-<<<<<<< HEAD
-          
-=======
-
->>>>>>> a227b194
+
       - name: Generate semantic version
         id: semantic
         uses: paulhatch/semantic-version@v5.4.0
@@ -596,41 +580,29 @@
           version_format: "${major}.${minor}.${patch}"
           bump_each_commit: false
           search_commit_body: false
-<<<<<<< HEAD
-          
-=======
-
->>>>>>> a227b194
+
       - name: Create and push git tag
         run: |
           git config --local user.email "action@github.com"
           git config --local user.name "GitHub Action"
           git tag ${{ steps.semantic.outputs.version_tag }}
           git push origin ${{ steps.semantic.outputs.version_tag }}
-<<<<<<< HEAD
-          
-=======
-
->>>>>>> a227b194
+
       - name: Login to GHCR
         uses: docker/login-action@v3
         with:
           registry: ghcr.io
           username: ${{ github.actor }}
           password: ${{ secrets.GITHUB_TOKEN }}
-<<<<<<< HEAD
           
       - name: Set lowercase repository name
         id: repo-name
         run: echo "REPO_NAME=$(echo ${{ github.repository }} | tr '[:upper:]' '[:lower:]')" >> $GITHUB_ENV
         
-=======
-
       - name: Set lowercase repository name
         id: repo-name
         run: echo "REPO_NAME=$(echo ${{ github.repository }} | tr '[:upper:]' '[:lower:]')" >> $GITHUB_ENV
 
->>>>>>> a227b194
       - name: Tag Docker images with release version
         run: |
           docker pull ${{ needs.build-backend-image.outputs.server_image_ci_tag }}
@@ -644,11 +616,7 @@
           docker tag ${{ needs.build-frontend-image.outputs.client_image_ci_tag }} ghcr.io/${REPO_NAME}-frontend:latest
           docker push ghcr.io/${REPO_NAME}-frontend:${{ steps.semantic.outputs.version }}
           docker push ghcr.io/${REPO_NAME}-frontend:latest
-<<<<<<< HEAD
-          
-=======
-
->>>>>>> a227b194
+
       - name: Get short SHA for artifact download
         run: |
           SHORT_SHA=$(git rev-parse --short HEAD)
